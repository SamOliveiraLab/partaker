from pathlib import Path
import sys
import os
import pickle

import cv2
import imageio.v3 as iio
import matplotlib.pyplot as plt
from matplotlib.backends.backend_qt5agg import FigureCanvas
import nd2
import numpy as np
import pandas as pd

from tqdm import tqdm

from PySide6.QtCore import *
from PySide6.QtGui import *
from PySide6.QtWidgets import *

from cellpose import utils
from skimage.measure import label, regionprops

from sklearn.decomposition import PCA
from sklearn.preprocessing import StandardScaler

from image_data import ImageData

from morphology import (
    annotate_binary_mask,
    annotate_image,
    classify_morphology,
    extract_cell_morphologies,
    extract_cells_and_metrics,
)
from segmentation.segmentation_models import SegmentationModels
from tracking import track_cells, visualize_cell_regions, enhanced_motility_index, visualize_motility_map, visualize_motility_with_chamber_regions
from .roisel import PolygonROISelector

from .dialogs import AboutDialog, ExperimentDialog
from .widgets import ViewAreaWidget, PopulationWidget, SegmentationWidget, MorphologyWidget, TrackingManager

from pubsub import pub

from experiment import Experiment
from metrics_service import MetricsService


class MorphologyWorker(QObject):
    progress = Signal(int)  # Progress updates
    finished = Signal(object)  # Finished with results
    error = Signal(str)  # Emit error message

    def __init__(
            self,
            image_data,
            image_frames,
            num_frames,
            position,
            channel):
        super().__init__()
        self.image_data = image_data
        self.image_frames = image_frames
        self.num_frames = num_frames
        self.position = position
        self.channel = channel
        self.cell_mapping = {}

    def run(self):
        results = {}
        try:
            for t in range(self.num_frames):

                current_frame = self.image_frames[t]
                # Skip empty/invalid frames
                if np.mean(current_frame) == 0 or np.std(
                        current_frame) == 0:
                    print(f"Skipping empty frame T={t}")
                    self.progress.emit(t + 1)
                    continue

                t, p, c = (t, self.position, self.channel)

                binary_image = self.image_data.segmentation_cache[t, p, c]

                # Validate segmentation result
                if binary_image is None or binary_image.sum() == 0:
                    print(f"Frame {t}: No valid segmentation")
                    self.progress.emit(t + 1)
                    continue

                # Extract morphology metrics
                cell_mapping = extract_cells_and_metrics(
                    self.image_frames[t], binary_image)

                # Then convert the cell_mapping to a metrics dataframe
                metrics_list = [data["metrics"]
                                for data in cell_mapping.values()]
                metrics = pd.DataFrame(metrics_list)

                if not metrics.empty:
                    total_cells = len(metrics)

                    # Calculate Morphology Fractions
                    morphology_counts = metrics["morphology_class"].value_counts(
                        normalize=True)
                    fractions = morphology_counts.to_dict()

                    # Save results for this frame, including the raw metrics
                    results[t] = {
                        "fractions": fractions,
                        "metrics": metrics  # Include the full metrics dataframe
                    }
                else:
                    print(
                        f"Frame {t}: Metrics computation returned no valid data.")

                self.progress.emit(t + 1)  # Update progress bar

            if results:
                self.finished.emit(results)  # Emit processed results
            else:
                self.error.emit("No valid results found in any frame.")
        except Exception as e:
            self.error.emit(str(e))
            raise e


class App(QMainWindow):

    def __init__(self):
        super().__init__()

        # Set window properties first
        self.setWindowTitle("Partaker 3 - GUI")
        self.setGeometry(100, 100, 1000, 800)

        # Create central widget
        self.central_widget = QWidget()
        self.setCentralWidget(self.central_widget)

        # Create main layout
        self.layout = QHBoxLayout(self.central_widget)

        # Initialize services
        self.metrics_service = MetricsService()

        # Create and add the MorphologyWidget with metrics service
        self.morphology_widget = MorphologyWidget(
            metrics_service=self.metrics_service)

        # Create ViewArea widget
        self.viewArea = ViewAreaWidget()
        self.layout.addWidget(self.viewArea)

        # Initialize other UI components
        self.tab_widget = QTabWidget()

        # Complete initialization
        self.init_ui()
        self.layout.addWidget(self.tab_widget)

        # Subscribe to events
        pub.subscribe(self.on_exp_loaded, "experiment_loaded")
        pub.subscribe(self.on_image_request, "image_request")
        pub.subscribe(self.on_segmentation_request, "segmentation_request")
<<<<<<< HEAD
        pub.subscribe(self.on_draw_cell_bounding_boxes,
                      "draw_cell_bounding_boxes")
        pub.subscribe(self.highlight_cell, "highlight_cell_requested")
        
        pub.subscribe(self.provide_image_data, "get_image_data")

    def provide_image_data(self, callback):
        """Provide the image_data object through the callback"""
        if hasattr(self, "image_data"):
            print("Providing image_data to callback")
            callback(self.image_data)
        else:
            print("No image_data available")
            callback(None)

=======
    
    # Sets experiment and loads image data
>>>>>>> 6c7d6d75
    def on_exp_loaded(self, experiment: Experiment):
        self.curr_experiment = experiment
        self.image_data = ImageData.load_nd2(experiment.nd2_files)
        pub.sendMessage("image_data_loaded", image_data=self.image_data)

    
    def load_from_folder(self):
        """Load a project from a folder"""
        folder_path = QFileDialog.getExistingDirectory(
            self, "Select Project Folder", "", QFileDialog.ShowDirsOnly
        )

        if folder_path:
            print(f"DEBUG: Loading project from folder: {folder_path}")

            try:
                # Check for segmentation cache files
                cache_path = os.path.join(folder_path, "segmentation_cache.h5")
                metadata_path = os.path.join(folder_path, "segmentation_metadata.json")
                
                if os.path.exists(cache_path):
                    print(f"DEBUG: Found segmentation cache at {cache_path}")
                    cache_size = os.path.getsize(cache_path)
                    print(f"DEBUG: Cache file size: {cache_size/1024/1024:.2f} MB")
                else:
                    print(f"DEBUG: No segmentation cache found at {cache_path}")
                    
                if os.path.exists(metadata_path):
                    print(f"DEBUG: Found segmentation metadata at {metadata_path}")
                    import json
                    with open(metadata_path, 'r') as f:
                        metadata = json.load(f)
                        print(f"DEBUG: Metadata: {metadata}")
                else:
                    print(f"DEBUG: No segmentation metadata found at {metadata_path}")

                # Load image data
                print(f"DEBUG: Loading image data")
                self.image_data = ImageData.load(folder_path)
                print(f"DEBUG: Image data loaded successfully")
                
                # Check segmentation cache status after loading
                if hasattr(self.image_data, "segmentation_cache"):
                    cache = self.image_data.segmentation_cache
                    print("DEBUG: Inspecting segmentation cache after loading:")
                    print(f"DEBUG: Cache model name: {cache.model_name}")
                    
                    # Check all models in cache
                    for model_name in cache.mmap_arrays_idx.keys():
                        array, indices = cache.mmap_arrays_idx[model_name]
                        print(f"DEBUG: Model {model_name} has {len(indices)} entries")
                        
                        # Show some sample indices to see their format
                        sample_indices = list(indices)[:5] if indices else []
                        print(f"DEBUG: Sample indices: {sample_indices}")
                        print(f"DEBUG: Array shape: {array.shape}")
                else:
                    print(f"DEBUG: No segmentation cache loaded")

                # Load metrics data
                print(f"DEBUG: Loading metrics data")
                metrics_service = MetricsService()
                metrics_loaded = metrics_service.load_from_file(folder_path)
                print(f"DEBUG: Metrics loaded: {metrics_loaded}")
                
                if metrics_loaded:
                    # Print some metrics statistics
                    query_result = metrics_service.query()
                    if not query_result.is_empty():
                        print(f"DEBUG: Loaded {query_result.height} metric rows")
                        print(f"DEBUG: Metric columns: {query_result.columns}")
                        
                        # Check a few specific frames
                        for t, p, c in [(0, 0, 0), (0, 1, 0), (1, 0, 0)]:
                            frame_metrics = metrics_service.query(time=t, position=p, channel=c)
                            if not frame_metrics.is_empty():
                                print(f"DEBUG: Found {frame_metrics.height} metrics for T={t}, P={p}, C={c}")
                            else:
                                print(f"DEBUG: No metrics found for T={t}, P={p}, C={c}")
                    else:
                        print(f"DEBUG: No metric rows loaded")

                # Update UI based on loaded image data
                if hasattr(self, "viewArea"):
                    # Update the ViewAreaWidget model dropdown
                    if hasattr(self.image_data, "segmentation_cache") and self.image_data.segmentation_cache.model_name:
                        model_name = self.image_data.segmentation_cache.model_name
                        index = self.viewArea.model_dropdown.findText(model_name)
                        if index >= 0:
                            print(f"DEBUG: Setting viewArea model dropdown to {model_name}")
                            self.viewArea.model_dropdown.blockSignals(True)
                            self.viewArea.model_dropdown.setCurrentIndex(index)
                            self.viewArea.model_dropdown.blockSignals(False)
                            self.viewArea.current_model = model_name
                    
                    print(f"DEBUG: Sending image_data_loaded message")
                    pub.sendMessage("image_data_loaded", image_data=self.image_data)

                # Load tracking data if available
                tracking_loaded = False
                if hasattr(self, "tracking_manager") and hasattr(self.tracking_manager, "tracking_widget"):
                    tracking_loaded = self.tracking_manager.tracking_widget.load_tracking_data(
                        folder_path)
                    print(f"DEBUG: Tracking data loaded: {tracking_loaded}")

                # Show success message
                message = f"Project loaded from {folder_path}"
                if metrics_loaded:
                    message += "\nMetrics data loaded successfully"
                if tracking_loaded:
                    message += "\nTracking data loaded successfully"

                QMessageBox.information(self, "Project Loaded", message)

            except Exception as e:
                import traceback
                traceback.print_exc()
                QMessageBox.warning(
                    self, "Error", f"Failed to load project: {str(e)}")
            
    
    def load_nd2_file(self, file_path):
        self.image_data = ImageData.load_nd2(file_path)
        self.init_controls_nd2(file_path)

    def init_controls_nd2(self, file_path):
        """ This function updates the controls with the ND2 dimensions.
        Must be called after initializing the ND2 file, either way.
        """
        with nd2.ND2File(file_path) as nd2_file:
            self.dimensions = nd2_file.sizes
            info_text = f"Number of dimensions: {nd2_file.sizes}\n"

            for dim, size in self.dimensions.items():
                info_text += f"{dim}: {size}\n"

            if "C" in self.dimensions.keys():
                self.has_channels = True
                self.channel_number = self.dimensions["C"]
                self.slider_c.setMinimum(0)
                self.slider_c.setMaximum(self.channel_number - 1)
            else:
                self.has_channels = False

            self.info_label.setText(info_text)

            # Set the slider range for position (P) immediately based on
            # dimensions
            max_position = self.dimensions.get("P", 1) - 1
            self.slider_p.setMaximum(max_position)
            self.update_controls()
            self.display_image()

            self.image_data.segmentation_cache.with_model(
                self.model_dropdown.currentText())
            print("Segmentation cache cleared.")

    def display_file_info(self, file_path):
        info_text = f"Number of dimensions: {len(self.dimensions)}\n"
        for dim, size in self.dimensions.items():
            info_text += f"{dim}: {size}\n"
        self.info_label.setText(info_text)

    def update_controls(self):
        """Updates all the applications controls based on the dimensions of the lodaded ImageData"""
        t_max = self.dimensions.get("T", 1) - 1
        p_max = self.dimensions.get("P", 1) - 1

        # Initialize sliders with full ranges
        self.slider_t.setMaximum(t_max)
        self.slider_p.setMaximum(p_max)

        self.slider_t.setMaximum(self.dimensions.get("T", 1) - 1)

        max_position = self.dimensions.get("P", 1) - 1
        self.slider_p.setMaximum(max_position)

        # Population tab
        self.time_max_box.setMaximum(self.dimensions.get("T", 1) - 1)

        max_p = (
            self.dimensions.get("P", 1) - 1
            if hasattr(self, "dimensions") and "P" in self.dimensions
            else 0
        )
        # Populate with all possible P values
        for p in range(max_p + 1):
            self.p_dropdown.addItem(str(p))

    def show_cell_area(self, img):

        # Check if the image type is CV_32FC1 and convert to CV_8UC1
        if img.dtype == np.float32 or img.dtype == np.int32 or img.dtype == np.int64:
            img = cv2.normalize(img, None, 0, 255, cv2.NORM_MINMAX)
            img = img.astype(np.uint8)

        # Binarize the image using Otsu's thresholding
        _, bw_image = cv2.threshold(
            img, 0, 255, cv2.THRESH_BINARY + cv2.THRESH_OTSU)

        # Calculate connected components with stats
        num_labels, labels, stats, centroids = cv2.connectedComponentsWithStats(
            bw_image, connectivity=8)

        # Extract pixel counts for each component (ignore background)
        # Skip the first label (background)
        pixel_counts = stats[1:, cv2.CC_STAT_AREA]

    def overlay_labels_on_segmentation(self, segmented_images):
        """
        Overlay cell IDs on segmented images.

        Parameters:
        segmented_images (list of np.ndarray): List of segmented images (labeled masks).

        Returns:
        list of np.ndarray: Images with overlaid cell IDs.
        """
        labeled_images = []

        for mask in segmented_images:
            # Convert to RGB for color text overlay
            labeled_image = cv2.cvtColor(
                mask.astype(
                    np.uint8) * 255,
                cv2.COLOR_GRAY2BGR)

            # Get unique cell IDs (ignore background 0)
            unique_ids = np.unique(mask)
            unique_ids = unique_ids[unique_ids != 0]

            for cell_id in unique_ids:
                # Find coordinates of the current cell
                coords = np.column_stack(np.where(mask == cell_id))

                # Calculate centroid of the cell
                centroid_y, centroid_x = coords.mean(axis=0).astype(int)

                # Overlay cell ID text at the centroid
                cv2.putText(
                    labeled_image,
                    str(cell_id),
                    (centroid_x, centroid_y),
                    cv2.FONT_HERSHEY_SIMPLEX,
                    0.4,  # Font size
                    (255, 255, 255),  # White color
                    1,  # Thickness
                    cv2.LINE_AA
                )

            labeled_images.append(labeled_image)

        return labeled_images

    def display_image(self):
        t = self.slider_t.value()
        p = self.slider_p.value()
        c = self.slider_c.value() if self.has_channels else None

        # Retrieve the current frame
        image_data = self.image_data.data
        if self.image_data.is_nd2:
            image_data = image_data[t, p,
                                    c] if self.has_channels else image_data[t, p]
        else:
            image_data = image_data[t]

        image_data = np.array(image_data)  # Ensure it's a NumPy array
        self.current_image = image_data

        # Apply thresholding or segmentation if selected
        if self.radio_labeled_segmentation.isChecked():
            # Ensure segmentation model is set correctly in segmentation_cache
            selected_model = self.model_dropdown.currentText()
            self.image_data.segmentation_cache.with_model(selected_model)

            # Retrieve segmentation from segmentation_cache
            segmented = self.image_data.segmentation_cache[t, p, c]

            if segmented is None:
                print(f"[ERROR] Segmentation failed for T={t}, P={p}, C={c}")
                QMessageBox.warning(
                    self, "Segmentation Error", "Segmentation failed.")
                return

            # Relabel the segmented regions
            labeled_cells = label(segmented)

            # Ensure relabeling created valid labels
            max_label = labeled_cells.max()
            if max_label == 0:
                print("[ERROR] No valid labeled regions found.")
                QMessageBox.warning(
                    self,
                    "Labeled Segmentation Error",
                    "No valid labeled regions found.")
                return

            # Convert labels to color image
            labeled_image = plt.cm.nipy_spectral(
                labeled_cells.astype(float) / max_label)
            labeled_image = (labeled_image[:, :, :3] * 255).astype(np.uint8)

            # Overlay Cell IDs
            props = regionprops(labeled_cells)
            for prop in props:
                y, x = prop.centroid  # Get centroid coordinates
                cell_id = prop.label  # Get cell ID
                cv2.putText(labeled_image, str(cell_id), (int(x), int(
                    y)), cv2.FONT_HERSHEY_SIMPLEX, 0.4, (255, 255, 255), 1, cv2.LINE_AA)

            # Display the labeled image
            height, width, _ = labeled_image.shape
            qimage = QImage(
                labeled_image.data,
                width,
                height,
                3 * width,
                QImage.Format_RGB888)
            pixmap = QPixmap.fromImage(qimage).scaled(
                self.image_label.size(), Qt.KeepAspectRatio, Qt.SmoothTransformation)
            self.image_label.setPixmap(pixmap)

            return

        elif self.radio_segmented.isChecked():
            cache_key = (t, p, c)

            self.image_data.segmentation_cache.with_model(
                self.model_dropdown.currentText())  # Setting the model we want
            image_data = self.image_data.segmentation_cache[t, p, c]

            # TODO: check if this is really needed
            metrics = extract_cell_morphologies(image_data)

        else:  # Normal view or overlay
            if self.radio_overlay_outlines.isChecked():
                # Ensure segmentation model is set correctly in
                # segmentation_cache
                selected_model = self.model_dropdown.currentText()
                self.image_data.segmentation_cache.with_model(selected_model)

                # Retrieve segmentation from segmentation_cache
                segmented_image = self.image_data.segmentation_cache[t, p, c]

                if segmented_image is None:
                    print(
                        f"[ERROR] Segmentation failed for T={t}, P={p}, C={c}")
                    QMessageBox.warning(
                        self, "Segmentation Error", "Segmentation failed.")
                    return

                print(
                    f"[SUCCESS] Retrieved segmentation for overlay - T={t}, P={p}, C={c}")

                # Extract outlines
                outlines = utils.masks_to_outlines(segmented_image)
                overlay = image_data.copy()

                # Verify dimensions match before applying overlay
                if outlines.shape == overlay.shape:
                    overlay[outlines] = overlay.max()
                else:
                    print(
                        f"Dimension mismatch - Outline shape: {outlines.shape}, Image shape: {overlay.shape}")
                    outlines = cv2.resize(
                        outlines.astype(np.uint8),
                        (overlay.shape[1], overlay.shape[0]),
                        interpolation=cv2.INTER_NEAREST).astype(bool)
                    overlay[outlines] = overlay.max()

                image_data = overlay

            # Normalize and apply color for normal/overlay views
            image_data = cv2.normalize(
                image_data,
                None,
                0,
                255,
                cv2.NORM_MINMAX).astype(np.uint8)

            # Apply color based on channel for non-binary images
            if self.has_channels:
                colored_image = np.zeros(
                    (image_data.shape[0], image_data.shape[1], 3), dtype=np.uint8)
                if c == 0:  # Phase contrast - grayscale
                    colored_image = cv2.cvtColor(
                        image_data, cv2.COLOR_GRAY2BGR)
                elif c == 1:  # mCherry - red
                    colored_image[:, :, 0] = image_data  # Red channel
                elif c == 2:  # YFP - yellow/green
                    colored_image[:, :, 1] = image_data  # Green channel
                    # Add red to make it yellow
                    colored_image[:, :, 0] = image_data
                image_data = colored_image
                image_format = QImage.Format_RGB888
            else:
                image_format = QImage.Format_Grayscale8

        # Normalize the image safely for grayscale images only
        if len(image_data.shape) == 2:  # Grayscale
            if image_data.max() > 0:
                image_data = (
                    image_data.astype(
                        np.float32) /
                    image_data.max() *
                    65535).astype(
                    np.uint16)
            else:
                image_data = np.zeros_like(image_data, dtype=np.uint16)

        # Determine format based on image type
        if len(image_data.shape) == 3 and image_data.shape[2] == 3:
            image_format = QImage.Format_RGB888
            height, width, _ = image_data.shape
        else:
            image_format = QImage.Format_Grayscale16
            height, width = image_data.shape[:2]

        # Display image
        image = QImage(
            image_data.data,
            width,
            height,
            image_data.strides[0],
            image_format)
        pixmap = QPixmap.fromImage(image).scaled(
            self.image_label.size(),
            Qt.IgnoreAspectRatio,
            Qt.SmoothTransformation)
        self.image_label.setPixmap(pixmap)

        # Store this processed image for export
        self.processed_images.append(image_data)
        pub.sendMessage("current_view_changed",
                        time=t,
                        position=p,
                        channel=c)

    def on_image_request(self, time, position, channel):
        """Handle requests for raw image data"""
        if not self.image_data:
            return

        # Retrieve the image data
        try:
            if self.image_data.is_nd2:
                if self.has_channels:
                    image = self.image_data.data[time, position, channel]
                else:
                    image = self.image_data.data[time, position]
            else:
                image = self.image_data.data[time]

            # Convert to NumPy array if needed
            image = np.array(image)

            # Publish the image
            pub.sendMessage("image_ready",
                            image=image,
                            time=time,
                            position=position,
                            channel=channel)
        except Exception as e:
            print(f"Error retrieving image: {e}")

    def on_segmentation_request(self, time, position, channel, model_name):
        """Handle requests for segmentation data"""
        if not self.image_data:
            return

        try:
            # Get the appropriate segmentation model
            if model_name:
                self.image_data.segmentation_cache.with_model(model_name)
            else:
                self.image_data.segmentation_cache.with_model(
                    self.model_dropdown.currentText())

            # Get the segmentation
            segmented_image = self.image_data.segmentation_cache[time,
                                                                 position, channel]

            # Publish the segmentation result
            pub.sendMessage("segmentation_ready",
                            segmented_image=segmented_image,
                            time=time,
                            position=position,
                            channel=channel)
        except Exception as e:
            print(f"Error retrieving segmentation: {e}")

    def open_roi_selector(self):
        # Get the image to use for ROI selection
        image_data = self.current_image

        # Create and show the ROI selector dialog
        roi_dialog = PolygonROISelector(image_data)
        roi_dialog.roi_selected.connect(self.handle_roi_result)
        roi_dialog.exec_()  # Use exec_ to make it modal

    def handle_roi_result(self, mask):
        # Store and apply mask
        self.roi_mask = mask
        self.image_data.segmentation_cache.set_binary_mask(self.roi_mask)
        # Update UI or perform other actions with the new mask
        print(f"ROI mask created with shape: {self.roi_mask.shape}")

    def initMorphologyTimeTab(self):

        # Create a horizontal layout for the tracking buttons
        tracking_buttons_layout = QHBoxLayout()

        # Button for lineage tracking
        self.lineage_button = QPushButton("Visualize Lineage Tree")
        self.lineage_button.clicked.connect(self.track_cells_with_lineage)
        tracking_buttons_layout.addWidget(self.lineage_button)

        # Button to create tracking video
        self.overlay_video_button = QPushButton("Tracking Video")
        self.overlay_video_button.clicked.connect(
            self.overlay_tracks_on_images)
        tracking_buttons_layout.addWidget(self.overlay_video_button)

        self.motility_button = QPushButton("Analyze Cell Motility")
        self.motility_button.setStyleSheet(
            "background-color: #4CAF50; color: white; font-weight: bold;")
        self.motility_button.clicked.connect(self.analyze_cell_motility)
        tracking_buttons_layout.addWidget(self.motility_button)

        # Inner Tabs for Plots
        self.plot_tabs = QTabWidget()
        self.morphology_fractions_tab = QWidget()

        # Plot for Morphology Fractions
        morphology_fractions_layout = QVBoxLayout(
            self.morphology_fractions_tab)
        self.figure_morphology_fractions = plt.figure()
        self.canvas_morphology_fractions = FigureCanvas(
            self.figure_morphology_fractions)
        morphology_fractions_layout.addWidget(self.canvas_morphology_fractions)

        # Progress Bar
        self.progress_bar = QProgressBar()

    def on_draw_cell_bounding_boxes(self, time, position, channel, cell_mapping):
        """Handle request to draw cell bounding boxes"""
        # Get the segmentation using the same model as the segmentation cache
        if not hasattr(self, "image_data") or not self.image_data:
            print("No image data available")
            return

        # Get the current model from the cache
        current_model = self.image_data.segmentation_cache.model_name
        if not current_model:
            # Default to a standard model if none set
            current_model = "bact_phase_cp3"  # This is CELLPOSE_BACT_PHASE
            self.image_data.segmentation_cache.with_model(current_model)

        # Get the segmentation data
        segmented_image = self.image_data.segmentation_cache[time,
                                                             position, channel]

        if segmented_image is None:
            print(
                f"No segmentation available for T={time}, P={position}, C={channel}")
            return

        # Create annotated image
        annotated_image = annotate_binary_mask(segmented_image, cell_mapping)

        # Display on the view area's image label
        height, width = annotated_image.shape[:2]
        qimage = QImage(annotated_image.data, width, height,
                        annotated_image.strides[0], QImage.Format_RGB888)
        pixmap = QPixmap.fromImage(qimage).scaled(
            self.viewArea.image_label.size(), Qt.KeepAspectRatio, Qt.SmoothTransformation)
        self.viewArea.image_label.setPixmap(pixmap)

        # Store the annotated image
        if hasattr(self, "annotated_image"):
            self.annotated_image = annotated_image

        self.current_cell_mapping = cell_mapping

    def visualize_tracking(self, tracks):
        """
        Visualizes the tracked cells as trajectories over time.

        Parameters:
        -----------
        tracks : list
            List of tracked cell dictionaries with x, y, and ID information.
        """
        if not tracks:
            print("No valid tracking data to visualize.")
            return

        self.figure_morphology_fractions.clear()
        ax = self.figure_morphology_fractions.add_subplot(111)

        # Create a colormap for the tracks
        import matplotlib.cm as cm
        from matplotlib.colors import Normalize

        # Use a colormap that's easier to distinguish
        cmap = cm.get_cmap('tab20', min(20, len(tracks)))

        # Calculate displacement for each track
        track_displacements = []
        for track in tracks:
            if len(track['x']) >= 2:
                # Calculate total displacement (Euclidean distance from start
                # to end)
                start_x, start_y = track['x'][0], track['y'][0]
                end_x, end_y = track['x'][-1], track['y'][-1]
                displacement = np.sqrt(
                    (end_x - start_x)**2 + (end_y - start_y)**2)
                track_displacements.append(displacement)
            else:
                track_displacements.append(0)

        # Sort tracks by displacement (most movement first)
        sorted_indices = np.argsort(track_displacements)[::-1]
        sorted_tracks = [tracks[i] for i in sorted_indices]

        # Plot each track with its own color
        for i, track in enumerate(sorted_tracks):
            # Get track data
            x_coords = track['x']
            y_coords = track['y']
            track_id = track['ID']

            # Get color from colormap
            color = cmap(i % 20)

            # Plot trajectory
            ax.plot(x_coords, y_coords, marker='.', markersize=3,
                    linewidth=1, color=color, label=f'Track {track_id}')

            # Mark start and end points
            ax.plot(x_coords[0], y_coords[0], 'o',
                    color=color, markersize=6)  # Start
            ax.plot(x_coords[-1], y_coords[-1], 's',
                    color=color, markersize=6)  # End

        # Add labels and title
        ax.set_title('Cell Trajectories Over Time')
        ax.set_xlabel('X Coordinate')
        ax.set_ylabel('Y Coordinate')

        # Add legend with a reasonable number of entries
        if len(tracks) > 10:
            # For lots of tracks, show just a subset in the legend
            ax.legend(ncol=2, fontsize='small', loc='upper right')
        else:
            ax.legend(loc='best')

        # Add statistics to the plot
        stats_text = f"Displaying top {len(tracks)} tracks\n"

        # Calculate some statistics
        avg_displacement = np.mean(track_displacements[:len(tracks)])
        max_displacement = np.max(track_displacements[:len(tracks)])

        stats_text += f"Avg displacement: {avg_displacement:.1f}px\n"
        stats_text += f"Max displacement: {max_displacement:.1f}px"

        ax.text(0.02, 0.02, stats_text, transform=ax.transAxes, bbox=dict(
            facecolor='white', alpha=0.7), verticalalignment='bottom')

        # Draw the plot
        self.canvas_morphology_fractions.draw()

    def overlay_tracks_on_images(self):
        """
        Overlays tracking trajectories on the segmented images and creates a video.
        """
        if not hasattr(self, "tracked_cells") or not self.tracked_cells:
            QMessageBox.warning(
                self,
                "Error",
                "No tracking data available. Run cell tracking first.")
            return

        p = self.slider_p.value()
        c = self.slider_c.value() if self.has_channels else None

        # Get segmented images
        t = self.dimensions["T"]  # Get total number of frames
        segmented_images = []

        # Show progress dialog
        progress = QProgressDialog(
            "Processing frames for video...", "Cancel", 0, t, self)
        progress.setWindowModality(Qt.WindowModal)
        progress.show()

        # Get segmented frames
        for i in range(t):
            progress.setValue(i)
            if progress.wasCanceled():
                return

            segmented = self.image_data.segmentation_cache[i, p, c]
            if segmented is not None:
                segmented_images.append(segmented)

        if not segmented_images:
            QMessageBox.warning(self, "Error", "No segmented images found.")
            return

        segmented_images = np.array(segmented_images)

        # Ask user for save location
        output_path, _ = QFileDialog.getSaveFileName(
            self, "Save Tracked Video", "", "MP4 Files (*.mp4)")
        if not output_path:
            return

        # Update progress dialog for video creation
        progress.setLabelText("Creating tracking video...")
        progress.setValue(0)
        progress.setMaximum(100)

        # Create a progress callback for the overlay function
        def update_progress(value):
            progress.setValue(value)

        # Import the overlay function
        from tracking import overlay_tracks_on_images as create_tracking_video

        # Create the video
        try:
            create_tracking_video(
                segmented_images,
                self.tracked_cells,
                save_video=True,
                output_path=output_path,
                show_frames=False,  # Don't show frames in matplotlib
                max_tracks=100,      # Limit to 30 tracks
                progress_callback=update_progress
            )

            QMessageBox.information(
                self,
                "Video Created",
                f"Tracking visualization saved to {output_path}")
        except Exception as e:
            import traceback
            traceback.print_exc()
            QMessageBox.warning(
                self, "Error", f"Failed to create tracking video: {str(e)}")

    def track_cells_with_lineage(self):
        # Check if lineage data is already loaded
        if hasattr(self, "lineage_tracks") and self.lineage_tracks is not None:
            # Skip tracking and go straight to visualization
            print("Using previously loaded tracking data")

            reply = QMessageBox.question(
                self, "Lineage Analysis",
                "Would you like to visualize the cell lineage tree?",
                QMessageBox.Yes | QMessageBox.No, QMessageBox.Yes
            )
            if reply == QMessageBox.Yes:
                self.show_lineage_dialog()
            return

        p = self.slider_p.value()
        c = self.slider_c.value() if self.has_channels else None
        if not self.image_data.is_nd2:
            QMessageBox.warning(
                self, "Error", "Tracking requires an ND2 dataset.")
            return
        try:
            t = self.dimensions["T"]
            progress = QProgressDialog(
                "Preparing frames for tracking...", "Cancel", 0, t, self)
            progress.setWindowModality(Qt.WindowModal)
            progress.show()
            self.image_data.segmentation_cache.with_model(
                self.model_dropdown.currentText())
            labeled_frames = []
            for i in range(t):
                if progress.wasCanceled():
                    return
                progress.setValue(i)
                segmented = self.image_data.segmentation_cache[i, p, c]
                if segmented is not None:
                    labeled = label(segmented)
                    labeled_frames.append(labeled)
            progress.setValue(t)
            if not labeled_frames:
                QMessageBox.warning(
                    self, "Error", "No segmented frames found for tracking.")
                return
            labeled_frames = np.array(labeled_frames)
            print(f"Prepared {len(labeled_frames)} frames for tracking")
            progress.setLabelText(
                "Running cell tracking with lineage detection...")
            progress.setValue(0)
            progress.setMaximum(100)
            all_tracks, _ = track_cells(labeled_frames)
            visualize_cell_regions(all_tracks)
            self.lineage_tracks = all_tracks  # Store all tracks
            MIN_TRACK_LENGTH = 5
            filtered_tracks = [track for track in all_tracks if len(
                track['x']) >= MIN_TRACK_LENGTH]
            filtered_tracks.sort(
                key=lambda track: len(track['x']), reverse=True)
            MAX_TRACKS_TO_DISPLAY = 100
            display_tracks = filtered_tracks[:MAX_TRACKS_TO_DISPLAY]
            total_tracks = len(all_tracks)
            long_tracks = len(filtered_tracks)
            displayed_tracks = len(display_tracks)
            self.tracked_cells = display_tracks
            QMessageBox.information(
                self, "Tracking Complete",
                f"Cell tracking completed successfully.\n\n"
                f"Total tracks detected: {total_tracks}\n"
                f"Tracks spanning {MIN_TRACK_LENGTH}+ frames: {long_tracks}\n"
                f"Tracks displayed: {displayed_tracks}"
            )
            self.visualize_tracking(self.tracked_cells)
            reply = QMessageBox.question(
                self, "Lineage Analysis",
                "Would you like to visualize the cell lineage tree?",
                QMessageBox.Yes | QMessageBox.No, QMessageBox.Yes
            )
            if reply == QMessageBox.Yes:
                self.show_lineage_dialog()
        except Exception as e:
            import traceback
            traceback.print_exc()
            QMessageBox.warning(
                self,
                "Tracking Error",
                f"Failed to track cells with lineage: {str(e)}")

    def show_timepoint_lineage_comparison(self):
        """
        Display both time zero and time last lineage trees side by side for comparison,
        with a separate tab for growth and division analysis.
        """
        if not hasattr(self, "lineage_tracks") or not self.lineage_tracks:
            QMessageBox.warning(
                self,
                "Error",
                "No tracking data available. Run tracking with lineage first.")
            return

        # Create a dialog for the comparison
        dialog = QDialog(self)
        dialog.setWindowTitle("Lineage Tree Time Comparison")
        dialog.setMinimumWidth(1200)
        dialog.setMinimumHeight(800)
        layout = QVBoxLayout(dialog)

        # Create tab widget for the two different analyses
        tab_widget = QTabWidget()

        # First tab - Time comparison visualization
        comparison_tab = QWidget()
        comparison_layout = QVBoxLayout(comparison_tab)

        # Cell selection options for time comparison
        selection_layout = QHBoxLayout()
        option_group = QButtonGroup(dialog)

        top_radio = QRadioButton("Top Largest Lineage Tree")
        top_radio.setChecked(True)
        option_group.addButton(top_radio)
        selection_layout.addWidget(top_radio)

        cell_radio = QRadioButton("Specific Cell Lineage:")
        option_group.addButton(cell_radio)
        selection_layout.addWidget(cell_radio)

        cell_combo = QComboBox()
        cell_combo.setEnabled(False)
        selection_layout.addWidget(cell_combo)

        # Find dividing cells for the combo box
        dividing_cells = [track['ID']
                          for track in self.lineage_tracks if track.get('children', [])]
        dividing_cells.sort()
        for cell_id in dividing_cells:
            cell_combo.addItem(f"Cell {cell_id}")

        # Enable/disable combo box based on radio selection
        def update_combo_state():
            cell_combo.setEnabled(cell_radio.isChecked())

        top_radio.toggled.connect(update_combo_state)
        cell_radio.toggled.connect(update_combo_state)

        comparison_layout.addLayout(selection_layout)

        # Create a horizontal layout for the two trees
        trees_layout = QHBoxLayout()

        # Time zero tree
        time_zero_widget = QWidget()
        time_zero_layout = QVBoxLayout(time_zero_widget)
        time_zero_label = QLabel("Time Zero (First Appearance)")
        time_zero_label.setAlignment(Qt.AlignCenter)
        time_zero_layout.addWidget(time_zero_label)

        from matplotlib.backends.backend_qt5agg import FigureCanvasQTAgg as FigureCanvas
        from matplotlib.figure import Figure

        time_zero_figure = Figure(figsize=(5, 8), tight_layout=True)
        time_zero_canvas = FigureCanvas(time_zero_figure)
        time_zero_layout.addWidget(time_zero_canvas)

        # Time last tree
        time_last_widget = QWidget()
        time_last_layout = QVBoxLayout(time_last_widget)
        time_last_label = QLabel("Time Last (Before Division)")
        time_last_label.setAlignment(Qt.AlignCenter)
        time_last_layout.addWidget(time_last_label)

        time_last_figure = Figure(figsize=(5, 8), tight_layout=True)
        time_last_canvas = FigureCanvas(time_last_figure)
        time_last_layout.addWidget(time_last_canvas)

        # Add widgets to the trees layout
        trees_layout.addWidget(time_zero_widget)
        trees_layout.addWidget(time_last_widget)

        # Add trees layout to comparison tab layout
        comparison_layout.addLayout(trees_layout)

        # Create navigation area for previous/next tree
        nav_layout = QHBoxLayout()
        prev_button = QPushButton("Previous Tree")
        tree_counter_label = QLabel("Tree 1/1")
        tree_counter_label.setAlignment(Qt.AlignCenter)
        next_button = QPushButton("Next Tree")

        nav_layout.addWidget(prev_button)
        nav_layout.addWidget(tree_counter_label)
        nav_layout.addWidget(next_button)
        comparison_layout.addLayout(nav_layout)

        # Add the comparison tab to the tab widget
        tab_widget.addTab(comparison_tab, "Time Comparison")

        # Second tab - Growth & Division analysis
        growth_tab = QWidget()
        growth_layout = QVBoxLayout(growth_tab)

        try:
            # Calculate growth metrics if not already available
            if not hasattr(self, "growth_metrics"):
                progress = QProgressDialog(
                    "Calculating growth metrics...", "Cancel", 0, 100, dialog)
                progress.setWindowModality(Qt.WindowModal)
                progress.setValue(10)
                progress.show()
                QApplication.processEvents()

                self.growth_metrics = self.lineage_visualizer.calculate_growth_and_division_metrics(
                    self.lineage_tracks)

                progress.setValue(50)
                progress.setLabelText("Creating visualization...")
                QApplication.processEvents()

            # Create the growth figure with more space
            from matplotlib.figure import Figure
            # Increase figure size to fit the available space
            figure = Figure(figsize=(12, 10), dpi=100)

            # Set up the subplots with more space between them
            gs = figure.add_gridspec(2, 2, hspace=0.4, wspace=0.4)

            # Add the subplots
            ax1 = figure.add_subplot(gs[0, 0])  # Division Time Distribution
            ax2 = figure.add_subplot(gs[0, 1])  # Growth Rate Distribution
            # Division Time: Parent vs. Child
            ax3 = figure.add_subplot(gs[1, 0])
            ax4 = figure.add_subplot(gs[1, 1])  # Summary statistics

            # 1. Histogram of division times
            ax1.hist(self.growth_metrics['division_times'],
                     bins=20, color='skyblue', edgecolor='black')
            ax1.set_title('Division Time Distribution',
                          fontsize=14, fontweight='bold')
            ax1.set_xlabel('Time (frames)', fontsize=12)
            ax1.set_ylabel('Cell Count', fontsize=12)
            ax1.axvline(self.growth_metrics['avg_division_time'], color='red',
                        linestyle='--', label=f"Mean: {self.growth_metrics['avg_division_time']:.1f}")
            ax1.axvline(self.growth_metrics['median_division_time'], color='green',
                        linestyle='--', label=f"Median: {self.growth_metrics['median_division_time']:.1f}")
            ax1.legend(fontsize=11)

            # 2. Histogram of growth rates
            ax2.hist(self.growth_metrics['growth_rates'],
                     bins=20, color='lightgreen', edgecolor='black')
            ax2.set_title('Growth Rate Distribution',
                          fontsize=14, fontweight='bold')
            ax2.set_xlabel('Growth Rate (ln(2)/division time)', fontsize=12)
            ax2.set_ylabel('Cell Count', fontsize=12)
            ax2.axvline(self.growth_metrics['avg_growth_rate'], color='red',
                        linestyle='--', label=f"Mean: {self.growth_metrics['avg_growth_rate']:.4f}")
            ax2.legend(fontsize=11)

            # 3. Parent vs child division times
            # Calculate parent-child division time pairs
            division_time_by_id = {}
            for track in self.lineage_tracks:
                if 'children' in track and track['children'] and 't' in track and len(track['t']) > 0:
                    dt = track['t'][-1] - track['t'][0]
                    if dt > 0:
                        division_time_by_id[track['ID']] = dt

            parent_child_division_pairs = []
            for track in self.lineage_tracks:
                if 'children' in track and track['children'] and track['ID'] in division_time_by_id:
                    parent_dt = division_time_by_id[track['ID']]

                    for child_id in track['children']:
                        if child_id in division_time_by_id:
                            child_dt = division_time_by_id[child_id]
                            parent_child_division_pairs.append(
                                (parent_dt, child_dt))

            if parent_child_division_pairs:
                parent_dts, child_dts = zip(*parent_child_division_pairs)
                ax3.scatter(parent_dts, child_dts, alpha=0.7, color='blue')
                ax3.set_title('Division Time: Parent vs. Child',
                              fontsize=14, fontweight='bold')
                ax3.set_xlabel('Parent Division Time', fontsize=12)
                ax3.set_ylabel('Child Division Time', fontsize=12)

                # Add y=x reference line
                min_val = min(min(parent_dts), min(child_dts))
                max_val = max(max(parent_dts), max(child_dts))
                ax3.plot([min_val, max_val], [
                         min_val, max_val], 'k--', alpha=0.5)

                # Calculate correlation
                correlation = np.corrcoef(parent_dts, child_dts)[0, 1]
                ax3.text(0.05, 0.95, f"Correlation: {correlation:.2f}",
                         transform=ax3.transAxes,
                         verticalalignment='top',
                         fontsize=12,
                         bbox=dict(facecolor='white', alpha=0.8))

            ax4.axis('off')

            # Format the summary text with clear spacing
            summary = (
                f"Growth & Division Summary\n\n"
                f"Total dividing cells: {self.growth_metrics['total_dividing_cells']}\n\n"
                f"Division Time:\n"
                f"  Mean:    {self.growth_metrics['avg_division_time']:.1f} frames\n"
                f"  Std Dev: {self.growth_metrics['std_division_time']:.1f} frames\n"
                f"  Median:  {self.growth_metrics['median_division_time']:.1f} frames\n\n"
                f"Growth Rate:\n"
                f"  Mean:    {self.growth_metrics['avg_growth_rate']:.4f}\n"
                f"  Std Dev: {self.growth_metrics['std_growth_rate']:.4f}\n"
            )

            if parent_child_division_pairs:
                summary += f"\nParent-Child Division Time\nCorrelation: {correlation:.2f}"

            # Create a visible background for the summary text
            summary_text = ax4.text(0.05, 0.95, summary,
                                    transform=ax4.transAxes,
                                    verticalalignment='top',
                                    horizontalalignment='left',
                                    fontfamily='monospace',
                                    fontsize=12,
                                    bbox=dict(facecolor='white', alpha=0.9,
                                              boxstyle='round,pad=1.0',
                                              edgecolor='gray'))

            # Create the canvas and add to layout
            canvas = FigureCanvas(figure)
            growth_layout.addWidget(canvas)

            # Adjust plot spacing
            figure.subplots_adjust(
                hspace=0.35, wspace=0.35, bottom=0.1, top=0.95, left=0.1, right=0.95)

            # Store the figure for saving later
            growth_fig = figure

            progress.setValue(100)
            progress.close()

        except Exception as e:
            import traceback
            traceback.print_exc()
            error_label = QLabel(
                f"Error creating growth visualization: {str(e)}")
            error_label.setStyleSheet("color: red")
            growth_layout.addWidget(error_label)

        # Add the growth tab to the tab widget
        tab_widget.addTab(growth_tab, "Growth & Division")

        # Add tab widget to main layout
        layout.addWidget(tab_widget)

        # Add control buttons at the bottom
        button_layout = QHBoxLayout()
        view_button = QPushButton("Generate Visualization")
        save_button = QPushButton("Save Images")
        close_button = QPushButton("Close")

        button_layout.addWidget(view_button)
        button_layout.addWidget(save_button)
        button_layout.addWidget(close_button)

        # Add export button to the buttons layout
        export_data_button = QPushButton("Export Classification Data")
        export_data_button.clicked.connect(
            lambda: self.lineage_visualizer.export_morphology_classifications(dialog))
        button_layout.addWidget(export_data_button)

        layout.addLayout(button_layout)

        # Store state for tree navigation
        current_tree_index = [0]
        available_trees = []

        # Function to generate the visualizations
        def generate_visualizations():
            # Get selected cell ID if applicable
            selected_cell = None
            if cell_radio.isChecked() and cell_combo.currentText():
                selected_cell = int(
                    cell_combo.currentText().replace("Cell ", ""))
                current_tree_index[0] = 0  # Reset index for specific cell

            # Show progress while generating
            progress = QProgressDialog(
                "Generating visualizations...", "Cancel", 0, 100, dialog)
            progress.setWindowModality(Qt.WindowModal)
            progress.setValue(0)
            progress.show()
            QApplication.processEvents()

            try:
                # First, precompute all morphology classifications
                progress.setLabelText(
                    "Precomputing morphology classifications...")
                progress.setValue(10)
                QApplication.processEvents()

                if hasattr(self, "cell_mapping") and self.cell_mapping:
                    self.lineage_visualizer.cell_mapping = self.cell_mapping
                    print(
                        f"Transferring cell mapping with {len(self.cell_mapping)} entries to lineage visualizer")

                # Precompute morphology for consistent classification
                self.lineage_visualizer.precompute_morphology_classifications(
                    self.lineage_tracks)

                progress.setValue(100)
                QApplication.processEvents()

                # If using top trees mode, find all connected components
                if top_radio.isChecked():
                    # Create a graph to find connected components
                    import networkx as nx
                    G = nx.DiGraph()

                    # Add nodes and edges
                    for track in self.lineage_tracks:
                        track_id = track['ID']
                        G.add_node(track_id)
                        if 'children' in track and track['children']:
                            for child_id in track['children']:
                                G.add_edge(track_id, child_id)

                    # Find all connected components
                    components = list(nx.weakly_connected_components(G))
                    # Sort by size (largest first)
                    available_trees.clear()
                    available_trees.extend(sorted(components, key=len, reverse=True)[
                                           :5])  # Top 5 largest

                    # Make sure current index is valid
                    if not available_trees:
                        QMessageBox.warning(
                            dialog, "Error", "No valid lineage trees found")
                        progress.close()
                        return

                    if current_tree_index[0] >= len(available_trees):
                        current_tree_index[0] = 0

                    # Get root of current tree for visualization
                    tree_nodes = list(available_trees[current_tree_index[0]])

                    # Find the root node of this tree (node with no parent in this tree)
                    root_candidates = []
                    for node in tree_nodes:
                        is_root = True
                        for track in self.lineage_tracks:
                            if 'children' in track and node in track['children']:
                                # Only consider parents in same tree
                                if track['ID'] in tree_nodes:
                                    is_root = False
                                    break
                        if is_root:
                            root_candidates.append(node)

                    # Use first root found or smallest ID if no clear root
                    root_cell_id = root_candidates[0] if root_candidates else min(
                        tree_nodes)

                    # Update tree counter
                    tree_counter_label.setText(
                        f"Tree {current_tree_index[0]+1}/{len(available_trees)}")

                    # Enable navigation buttons if we have multiple trees
                    prev_button.setEnabled(len(available_trees) > 1)
                    next_button.setEnabled(len(available_trees) > 1)
                else:
                    # Specific cell selected - use that as root
                    root_cell_id = selected_cell
                    # Disable navigation for specific cell mode
                    prev_button.setEnabled(False)
                    next_button.setEnabled(False)
                    tree_counter_label.setText("Custom Tree")

                # Generate time zero tree with cartoony style
                progress.setLabelText("Generating Time Zero visualization...")
                progress.setValue(50)
                QApplication.processEvents()

                self.lineage_visualizer.create_cartoony_lineage_comparison(
                    self.lineage_tracks, time_zero_canvas,
                    root_cell_id=root_cell_id, time_point="first")

                # Generate time last tree with cartoony style
                progress.setLabelText("Generating Time Last visualization...")
                progress.setValue(70)
                QApplication.processEvents()

                self.lineage_visualizer.create_cartoony_lineage_comparison(
                    self.lineage_tracks, time_last_canvas,
                    root_cell_id=root_cell_id, time_point="last")

                # Calculate diversity metrics
                progress.setLabelText("Calculating diversity metrics...")
                progress.setValue(90)
                QApplication.processEvents()

                metrics = self.lineage_visualizer.calculate_diversity_metrics(
                    self.lineage_tracks)

                progress.setValue(100)

            except Exception as e:
                QMessageBox.warning(
                    dialog, "Error", f"Error generating visualization: {str(e)}")
                print(f"Visualization error: {e}")
                import traceback
                traceback.print_exc()
            finally:
                progress.close()

        # Navigation functions
        def go_to_next_tree():
            if not available_trees or len(available_trees) <= 1:
                return

            # Move to next tree
            current_tree_index[0] = (
                current_tree_index[0] + 1) % len(available_trees)
            generate_visualizations()

        def go_to_previous_tree():
            if not available_trees or len(available_trees) <= 1:
                return

            # Move to previous tree
            current_tree_index[0] = (
                current_tree_index[0] - 1) % len(available_trees)
            generate_visualizations()

        # Connect button signals
        view_button.clicked.connect(generate_visualizations)
        save_button.clicked.connect(
            lambda: save_images(tab_widget.currentIndex()))
        close_button.clicked.connect(dialog.close)
        prev_button.clicked.connect(go_to_previous_tree)
        next_button.clicked.connect(go_to_next_tree)

        # Function to save images depending on which tab is active
        def save_images(tab_index):
            if tab_index == 0:  # Time Comparison tab
                save_path, _ = QFileDialog.getSaveFileName(
                    dialog, "Save Visualization", "", "PNG Files (*.png)")
                if save_path:
                    # Extract base path without extension
                    base_path = save_path.replace(".png", "")

                    # Get current tree info for filename
                    tree_info = ""
                    if top_radio.isChecked():
                        tree_info = f"tree{current_tree_index[0]+1}"
                    else:
                        tree_info = f"cell{cell_combo.currentText().replace('Cell ', '')}"

                    # Save time zero tree
                    time_zero_path = f"{base_path}_{tree_info}_time_zero.png"
                    time_zero_figure.savefig(
                        time_zero_path, dpi=300, bbox_inches='tight')

                    # Save time last tree
                    time_last_path = f"{base_path}_{tree_info}_time_last.png"
                    time_last_figure.savefig(
                        time_last_path, dpi=300, bbox_inches='tight')

                    QMessageBox.information(
                        dialog, "Save Complete",
                        f"Images saved as:\n{time_zero_path}\n{time_last_path}")

            elif tab_index == 1:  # Growth & Division tab
                save_path, _ = QFileDialog.getSaveFileName(
                    dialog, "Save Growth Analysis", "", "PNG Files (*.png)")
                if save_path:
                    growth_fig.savefig(save_path, dpi=300, bbox_inches='tight')
                    QMessageBox.information(
                        dialog, "Save Complete",
                        f"Growth analysis saved as:\n{save_path}")

        # Initial generation
        generate_visualizations()

        # Show the dialog
        dialog.exec_()

    def show_lineage_dialog(self):
        if not hasattr(self, "lineage_tracks") or not self.lineage_tracks:
            QMessageBox.warning(
                self,
                "Error",
                "No tracking data available. Run tracking with lineage first.")
            return

        dialog = QDialog(self)
        dialog.setWindowTitle("Lineage Tree Visualization")
        dialog.setMinimumWidth(800)
        dialog.setMinimumHeight(700)
        layout = QVBoxLayout(dialog)

        # Add visualization type selection
        viz_layout = QHBoxLayout()
        viz_label = QLabel("Visualization Style:")
        viz_layout.addWidget(viz_label)

        viz_type = QComboBox()
        viz_type.addItems(
            ["Standard Lineage Tree", "Morphology-Enhanced Tree"])
        viz_layout.addWidget(viz_type)
        layout.addLayout(viz_layout)

        # Cell selection options (same as original)
        selection_layout = QHBoxLayout()
        option_group = QButtonGroup(dialog)
        top_radio = QRadioButton("Top 5 Largest Lineage Trees")
        top_radio.setChecked(True)
        option_group.addButton(top_radio)
        selection_layout.addWidget(top_radio)
        cell_radio = QRadioButton("Specific Cell Lineage:")
        option_group.addButton(cell_radio)
        selection_layout.addWidget(cell_radio)
        cell_combo = QComboBox()
        cell_combo.setEnabled(False)
        selection_layout.addWidget(cell_combo)
        dividing_cells = [
            track['ID'] for track in self.lineage_tracks if track.get(
                'children', [])]
        dividing_cells.sort()
        for cell_id in dividing_cells:
            cell_combo.addItem(f"Cell {cell_id}")
        layout.addLayout(selection_layout)

        def update_combo_state():
            cell_combo.setEnabled(cell_radio.isChecked())
        top_radio.toggled.connect(update_combo_state)
        cell_radio.toggled.connect(update_combo_state)

        # Canvas for the visualization (same as original)
        from matplotlib.backends.backend_qt5agg import FigureCanvasQTAgg as FigureCanvas
        from matplotlib.figure import Figure
        figure = Figure(figsize=(9, 6), tight_layout=True)
        canvas = FigureCanvas(figure)
        layout.addWidget(canvas)

        # NEW: Navigation layout for previous/next buttons
        nav_layout = QHBoxLayout()
        prev_button = QPushButton("Previous Tree")
        next_button = QPushButton("Next Tree")

        # Add a label to show current tree number
        tree_counter_label = QLabel("Tree 1/1")
        tree_counter_label.setAlignment(Qt.AlignCenter)

        nav_layout.addWidget(prev_button)
        nav_layout.addWidget(tree_counter_label)
        nav_layout.addWidget(next_button)
        layout.addLayout(nav_layout)

        # Add variables to track current tree index and available trees
        # Use list to allow modification inside closures
        current_tree_index = [0]
        available_trees = []  # Will store the list of trees

        # Original buttons
        button_layout = QHBoxLayout()
        view_button = QPushButton("Visualize")
        save_button = QPushButton("Save")
        close_button = QPushButton("Close")
        button_layout.addWidget(view_button)
        button_layout.addWidget(save_button)
        button_layout.addWidget(close_button)

        # Add this button to your existing lineage dialog
        comparison_button = QPushButton("Compare Time Zero vs Time Last")
        comparison_button.clicked.connect(
            self.show_timepoint_lineage_comparison)
        button_layout.addWidget(comparison_button)

        layout.addLayout(button_layout)

        def create_visualization():
            selected_cell = None
            if cell_radio.isChecked() and cell_combo.currentText():
                selected_cell = int(
                    cell_combo.currentText().replace("Cell ", ""))
                # Reset index when showing specific cell
                current_tree_index[0] = 0

            # Handle tree identification - this is common code for both visualization types
            if top_radio.isChecked():
                # Get all trees by analyzing connected components
                import networkx as nx
                G = nx.DiGraph()

                # Build the graph
                for track in self.lineage_tracks:
                    G.add_node(track['ID'])
                    if 'children' in track and track['children']:
                        for child_id in track['children']:
                            G.add_edge(track['ID'], child_id)

                # Find connected components (these are our trees)
                connected_components = list(nx.weakly_connected_components(G))
                # Sort by size (largest first)
                available_trees.clear()
                available_trees.extend(
                    sorted(connected_components, key=len, reverse=True)[:5])

                # Make sure current index is valid
                if not available_trees:
                    current_tree_index[0] = 0
                elif current_tree_index[0] >= len(available_trees):
                    current_tree_index[0] = 0

                # Get root of current tree
                if available_trees:
                    tree_nodes = list(available_trees[current_tree_index[0]])

                    # Find root nodes (no parents in this tree)
                    root_candidates = []
                    for node in tree_nodes:
                        is_root = True
                        for _, child in G.in_edges(node):
                            if child in tree_nodes:
                                is_root = False
                                break
                        if is_root:
                            root_candidates.append(node)

                    # If no clear root, use the earliest appearing cell (lowest ID typically)
                    if root_candidates:
                        root_cell_id = min(root_candidates)
                    else:
                        root_cell_id = min(tree_nodes)

                    # Update counter display
                    tree_counter_label.setText(
                        f"Tree {current_tree_index[0]+1}/{len(available_trees)}")
                else:
                    root_cell_id = None
                    tree_counter_label.setText("Tree 0/0")

                # Enable/disable navigation buttons
                prev_button.setEnabled(len(available_trees) > 1)
                next_button.setEnabled(len(available_trees) > 1)
            else:
                # Specific cell mode
                root_cell_id = selected_cell
                available_trees.clear()
                tree_counter_label.setText("Cell Lineage")

                # Disable navigation buttons in cell-specific mode
                prev_button.setEnabled(False)
                next_button.setEnabled(False)

            # Choose visualization based on combo box selection
            if viz_type.currentText() == "Morphology-Enhanced Tree":
                # Use the morphology visualization with the selected root
                self.lineage_visualizer.visualize_morphology_lineage_tree(
                    self.lineage_tracks, canvas, root_cell_id)
            else:
                # Use the standard visualization with the selected root
                self.lineage_visualizer.create_lineage_tree(
                    self.lineage_tracks, canvas, root_cell_id=root_cell_id)

        def go_to_next_tree():
            if not available_trees or len(available_trees) <= 1:
                return

            # Move to next tree
            current_tree_index[0] = (
                current_tree_index[0] + 1) % len(available_trees)

            # Show activity indicator
            QApplication.setOverrideCursor(Qt.WaitCursor)
            try:
                create_visualization()
            finally:
                QApplication.restoreOverrideCursor()

        def go_to_previous_tree():
            if not available_trees or len(available_trees) <= 1:
                return

            # Move to previous tree
            current_tree_index[0] = (
                current_tree_index[0] - 1) % len(available_trees)

            # Show activity indicator
            QApplication.setOverrideCursor(Qt.WaitCursor)
            try:
                create_visualization()
            finally:
                QApplication.restoreOverrideCursor()

        def save_visualization():
            output_path, _ = QFileDialog.getSaveFileName(
                dialog, "Save Lineage Tree", "", "PNG Files (*.png);;PDF Files (*.pdf);;SVG Files (*.svg);;All Files (*)")
            if output_path:
                # Use a higher DPI for better image quality
                figure.savefig(output_path, dpi=300, bbox_inches='tight')
                QMessageBox.information(
                    dialog, "Success", f"Lineage tree saved to {output_path}")

        def maximize_dialog():
            """Toggle between normal and maximized window state"""
            if dialog.isMaximized():
                dialog.showNormal()
            else:
                dialog.showMaximized()

        # Add a maximize button
        maximize_button = QPushButton("Maximize Window")
        maximize_button.clicked.connect(maximize_dialog)
        button_layout.addWidget(maximize_button)

        # Connect signals
        view_button.clicked.connect(create_visualization)
        save_button.clicked.connect(save_visualization)
        close_button.clicked.connect(dialog.close)
        viz_type.currentIndexChanged.connect(create_visualization)

        # Connect navigation buttons
        next_button.clicked.connect(go_to_next_tree)
        prev_button.clicked.connect(go_to_previous_tree)

        # Initial visualization
        create_visualization()
        dialog.exec_()

    def visualize_lineage(self):
        """
        Visualize the lineage tree from tracking data, focusing on a single cell.
        """
        if not hasattr(self, "tracked_cells") or not self.tracked_cells:
            QMessageBox.warning(
                self,
                "Error",
                "No tracking data available. Run cell tracking first.")
            return

        try:
            import networkx as nx
            import matplotlib.pyplot as plt

            # Ask user if they want to pick a specific cell or have one
            # selected automatically
            reply = QMessageBox.question(
                self,
                "Lineage Visualization",
                "Would you like to select a specific cell to view its lineage?",
                QMessageBox.Yes | QMessageBox.No,
                QMessageBox.Yes)

            # Get list of cell IDs
            cell_ids = [track['ID'] for track in self.tracked_cells]

            selected_cell = None
            if reply == QMessageBox.Yes:
                # Create dialog for selection
                dialog = QDialog(self)
                dialog.setWindowTitle("Select Cell")
                layout = QVBoxLayout(dialog)

                label = QLabel("Select a cell to visualize:")
                layout.addWidget(label)

                combo = QComboBox()
                combo.addItems([str(cell_id) for cell_id in cell_ids])
                layout.addWidget(combo)

                buttons = QDialogButtonBox(
                    QDialogButtonBox.Ok | QDialogButtonBox.Cancel)
                buttons.accepted.connect(dialog.accept)
                buttons.rejected.connect(dialog.reject)
                layout.addWidget(buttons)

                if dialog.exec_() == QDialog.Accepted:
                    selected_cell = int(combo.currentText())
                else:
                    return
            else:
                # Pick the cell with the longest track
                longest_track = max(self.tracked_cells,
                                    key=lambda t: len(t['x']))
                selected_cell = longest_track['ID']

            # Create a graph to represent the lineage
            G = nx.DiGraph()

            # Add the selected cell as the root node
            track = next(
                (t for t in self.tracked_cells if t['ID'] == selected_cell), None)
            if not track:
                QMessageBox.warning(
                    self, "Error", f"Cell {selected_cell} not found.")
                return

            # Add metadata to the root node
            G.add_node(selected_cell,
                       first_frame=track['t'][0] if track['t'] else 0,
                       frames=len(track['t']) if track['t'] else len(
                           track['x']),
                       track_data=track)

            # Ask for save location
            output_path, _ = QFileDialog.getSaveFileName(
                self, "Save Lineage Tree", "", "PNG Files (*.png);;All Files (*)")

            # Find temporal relationships (potential divisions)
            # For each track, find tracks that start when it ends
            end_frame_map = {}  # Maps end frame to list of tracks ending at that frame
            start_frame_map = {}  # Maps start frame to list of tracks starting at that frame

            for t in self.tracked_cells:
                if 't' in t and t['t']:
                    start_frame = t['t'][0]
                    end_frame = t['t'][-1]

                    if end_frame not in end_frame_map:
                        end_frame_map[end_frame] = []
                    end_frame_map[end_frame].append(t)

                    if start_frame not in start_frame_map:
                        start_frame_map[start_frame] = []
                    start_frame_map[start_frame].append(t)

            # Recursively build the tree from the selected cell
            def build_tree(cell_id, current_depth=0, max_depth=3):
                if current_depth >= max_depth:
                    return

                # Get the track for this cell
                parent_track = next(
                    (t for t in self.tracked_cells if t['ID'] == cell_id), None)
                if not parent_track or 't' not in parent_track or not parent_track['t']:
                    return

                # Get the end frame for this track
                end_frame = parent_track['t'][-1]

                # Get potential children (tracks that start right after this
                # one ends)
                children_candidates = []

                # Look at the next few frames for potential children
                for frame in range(end_frame, end_frame + 3):
                    if frame in start_frame_map:
                        # Get tracks that start at this frame
                        for child_track in start_frame_map[frame]:
                            # Skip if it's the parent itself
                            if child_track['ID'] == parent_track['ID']:
                                continue

                            # Calculate proximity between end of parent and
                            # start of child
                            if len(
                                    parent_track['x']) > 0 and len(
                                    child_track['x']) > 0:
                                parent_end_x = parent_track['x'][-1]
                                parent_end_y = parent_track['y'][-1]
                                child_start_x = child_track['x'][0]
                                child_start_y = child_track['y'][0]

                                # Calculate distance
                                distance = ((parent_end_x - child_start_x)**2 +
                                            (parent_end_y - child_start_y)**2)**0.5

                                # If close enough, consider it a potential
                                # child
                                if distance < 30:  # Adjust threshold as needed
                                    children_candidates.append(
                                        (child_track['ID'], distance))

                # Sort by distance and take up to 2 closest as children (for
                # division)
                children_candidates.sort(key=lambda x: x[1])
                children = [c[0] for c in children_candidates[:2]]

                # Add edges to the graph
                for child_id in children:
                    if child_id not in G:
                        # Get child track
                        child_track = next(
                            (t for t in self.tracked_cells if t['ID'] == child_id), None)
                        if child_track:
                            # Add child to graph
                            G.add_node(
                                child_id,
                                first_frame=child_track['t'][0] if child_track['t'] else 0,
                                frames=len(
                                    child_track['t']) if child_track['t'] else len(
                                    child_track['x']),
                                track_data=child_track)
                            # Add edge
                            G.add_edge(cell_id, child_id)
                            # Recursively build tree for this child
                            build_tree(child_id, current_depth + 1, max_depth)

            # Start building the tree
            build_tree(selected_cell)

            # Visualization
            plt.figure(figsize=(10, 8))

            # Use hierarchical layout for tree
            pos = None
            try:
                import numpy as np
                # Since we don't have GraphViz, create a custom tree layout
                pos = {}
                for node in G.nodes():
                    # Get node depth (how many steps from root)
                    try:
                        path_length = len(nx.shortest_path(
                            G, selected_cell, node)) - 1
                    except nx.NetworkXNoPath:
                        path_length = 0

                    # Get all nodes at this depth
                    nodes_at_depth = [
                        n for n in G.nodes() if len(
                            nx.shortest_path(
                                G,
                                selected_cell,
                                n)) - 1 == path_length]

                    # Calculate x position based on position among siblings
                    index = nodes_at_depth.index(node)
                    num_nodes_at_depth = len(nodes_at_depth)

                    if num_nodes_at_depth > 1:
                        x = index / (num_nodes_at_depth - 1)
                    else:
                        x = 0.5

                    # Adjust to spread out the tree
                    x = (x - 0.5) * (1 + path_length) + 0.5

                    # Y coordinate is negative depth (to grow downward)
                    y = -path_length

                    pos[node] = (x, y)
            except Exception as e:
                print(f"Error creating layout: {e}")
                # Fallback to spring layout
                pos = nx.spring_layout(G)

            # Draw nodes
            nx.draw_networkx_nodes(G, pos, node_size=700,
                                   node_color='lightblue', alpha=0.8)

            # Draw edges with arrows
            nx.draw_networkx_edges(G, pos, edge_color='gray', width=2,
                                   arrows=True, arrowstyle='-|>', arrowsize=20)

            # Draw labels with track info
            labels = {
                n: f"ID: {n}\nFrames: {G.nodes[n]['frames']}" for n in G.nodes()}
            nx.draw_networkx_labels(G, pos, labels=labels, font_size=9)

            # Title and styling
            plt.title(f"Cell Lineage Tree (Root: Cell {selected_cell})")
            plt.grid(False)
            plt.axis('off')

            # Add stats
            node_count = G.number_of_nodes()
            edge_count = G.number_of_edges()
            stats_text = f"Total Cells: {node_count}\nDivision Events: {edge_count}\nRoot Cell: {selected_cell}"
            plt.figtext(0.02, 0.02, stats_text, bbox=dict(
                facecolor='white', alpha=0.8))

            # Save if path provided
            if output_path:
                plt.savefig(output_path, dpi=300, bbox_inches='tight')

            plt.tight_layout()
            plt.show()

        except Exception as e:
            import traceback
            traceback.print_exc()
            QMessageBox.warning(
                self,
                "Visualization Error",
                f"Failed to visualize lineage tree: {str(e)}"
            )

    def analyze_cell_motility(self):
        """
        Analyze cell motility using the enhanced model and display visualizations.
        """

        if not hasattr(self, "lineage_tracks") or not self.lineage_tracks:
            QMessageBox.warning(
                self,
                "Error",
                "No tracking data available. Run cell tracking first.")
            return

        # Ask user which set of tracks to use - with custom button text
        msg_box = QMessageBox(self)
        msg_box.setWindowTitle("Motility Analysis Options")
        msg_box.setText("Which tracks would you like to analyze?")
        msg_box.setInformativeText(
            "• Filtered Tracks: Uses only the longest, most reliable tracks (recommended)\n"
            "• All Tracks: Uses all detected cell tracks for a complete population analysis")

        # Create custom buttons
        filtered_button = msg_box.addButton(
            "Filtered Tracks", QMessageBox.ActionRole)
        all_button = msg_box.addButton("All Tracks", QMessageBox.ActionRole)
        cancel_button = msg_box.addButton(QMessageBox.Cancel)

        msg_box.exec()

        # Handle user choice
        if msg_box.clickedButton() == filtered_button:
            tracks_to_analyze = self.tracked_cells
            track_type = "filtered"
        elif msg_box.clickedButton() == all_button:
            tracks_to_analyze = self.lineage_tracks
            track_type = "all"
        else:
            # User clicked Cancel
            return

        # Check if selected tracks exist
        if not tracks_to_analyze:
            QMessageBox.warning(
                self, "Error", f"No {track_type} tracks available.")
            return

        # Show progress dialog
        progress = QProgressDialog(
            "Analyzing cell motility...", "Cancel", 0, 100, self)
        progress.setWindowModality(Qt.WindowModal)
        progress.show()

        # Get chamber dimensions if available
        chamber_dimensions = None
        try:
            if hasattr(self, "image_data") and hasattr(self.image_data, "data"):
                if self.image_data.is_nd2:
                    if len(self.image_data.data.shape) >= 4:
                        height = self.image_data.data.shape[-2]
                        width = self.image_data.data.shape[-1]
                        chamber_dimensions = (width, height)
                else:
                    height, width = self.image_data.data.shape[1:3]
                    chamber_dimensions = (width, height)

                if chamber_dimensions and (chamber_dimensions[0] < 10 or chamber_dimensions[1] < 10):
                    print(
                        f"Invalid chamber dimensions: {chamber_dimensions}, using defaults")
                    chamber_dimensions = (1392, 1040)
                else:
                    print(f"Using chamber dimensions: {chamber_dimensions}")
            else:
                chamber_dimensions = (1392, 1040)
                print(
                    f"Using default chamber dimensions: {chamber_dimensions}")
        except Exception as e:
            print(f"Error determining chamber dimensions: {e}")
            chamber_dimensions = (1392, 1040)

        try:
            # Calculate enhanced motility metrics
            progress.setValue(20)
            progress.setLabelText("Calculating motility metrics...")
            QApplication.processEvents()

            motility_metrics = enhanced_motility_index(
                tracks_to_analyze, chamber_dimensions)

            progress.setValue(50)
            progress.setLabelText(
                "Collecting cell positions for visualization...")
            QApplication.processEvents()

            # Collect all cell positions from segmentation data
            all_cell_positions = []
            p = self.slider_p.value()
            c = self.slider_c.value() if self.has_channels else None

            try:
                for t in range(min(20, self.dimensions.get("T", 1))):
                    binary_image = self.image_data.segmentation_cache[t, p, c]
                    if binary_image is not None:
                        labeled_image = label(binary_image)
                        for region in regionprops(labeled_image):
                            y, x = region.centroid
                            all_cell_positions.append((x, y))
            except Exception as e:
                print(f"Error collecting cell positions: {e}")
                all_cell_positions = []
                for track in tracks_to_analyze:
                    all_cell_positions.extend(
                        list(zip(track['x'], track['y'])))

            print(
                f"Collected {len(all_cell_positions)} cell positions for visualization")

            # Create combined visualization tab
            progress.setValue(60)
            progress.setLabelText("Creating combined visualization...")
            QApplication.processEvents()

            combined_tab = QWidget()
            combined_layout = QVBoxLayout(combined_tab)
            combined_fig, _ = visualize_motility_with_chamber_regions(
                tracks_to_analyze, all_cell_positions, chamber_dimensions, motility_metrics)
            combined_canvas = FigureCanvas(combined_fig)
            combined_layout.addWidget(combined_canvas)

            # Create dialog and tab widget
            dialog = QDialog(self)
            dialog.setWindowTitle("Cell Motility Analysis")
            dialog.setMinimumWidth(1200)
            dialog.setMinimumHeight(800)
            layout = QVBoxLayout(dialog)
            tab_widget = QTabWidget()

            # Add combined tab as first tab
            tab_widget.insertTab(0, combined_tab, "Motility by Region")
            tab_widget.setCurrentIndex(0)

            # Motility Map Tab
            progress.setValue(40)
            progress.setLabelText("Creating motility visualizations...")
            QApplication.processEvents()

            map_tab = QWidget()
            map_layout = QVBoxLayout(map_tab)
            map_fig, _ = visualize_motility_map(
                tracks_to_analyze, chamber_dimensions, motility_metrics)
            map_canvas = FigureCanvas(map_fig)
            map_layout.addWidget(map_canvas)

            # Detailed Metrics Tab
            metrics_tab = QWidget()
            metrics_layout = QVBoxLayout(metrics_tab)
            metrics_fig = visualize_motility_metrics(motility_metrics)
            metrics_canvas = FigureCanvas(metrics_fig)
            metrics_layout.addWidget(metrics_canvas)

            # Regional Analysis Tab
            region_tab = QWidget()
            region_layout = QVBoxLayout(region_tab)
            if chamber_dimensions:
                progress.setValue(70)
                progress.setLabelText("Analyzing regional variations...")
                QApplication.processEvents()
                regional_analysis, region_fig = analyze_motility_by_region(
                    tracks_to_analyze, chamber_dimensions, motility_metrics)
                region_canvas = FigureCanvas(region_fig)
                region_layout.addWidget(region_canvas)
            else:
                region_label = QLabel(
                    "Chamber dimensions not available for regional analysis.")
                region_label.setAlignment(Qt.AlignCenter)
                region_layout.addWidget(region_label)

            # Add tabs to tab widget
            tab_widget.addTab(map_tab, "Motility Map")
            tab_widget.addTab(metrics_tab, "Detailed Metrics")
            tab_widget.addTab(region_tab, "Regional Analysis")

            # Summary
            summary_text = (
                f"<h3>Motility Analysis Summary</h3>"
                f"<p><b>Population Average Motility Index:</b> {motility_metrics['population_avg_motility']:.1f}/100</p>"
                f"<p><b>Motility Heterogeneity:</b> {motility_metrics['population_heterogeneity']:.2f}</p>"
                f"<p><b>Sample Size:</b> {motility_metrics['sample_size']} cells</p>"
                f"<p>Analysis based on {track_type} tracks.</p>"
            )
            summary_label = QLabel(summary_text)
            summary_label.setTextFormat(Qt.RichText)
            summary_label.setAlignment(Qt.AlignCenter)
            layout.addWidget(summary_label)
            layout.addWidget(tab_widget)

            # Buttons
            button_layout = QHBoxLayout()
            export_button = QPushButton("Export Results")
            close_button = QPushButton("Close")
            button_layout.addWidget(export_button)
            button_layout.addWidget(close_button)
            layout.addLayout(button_layout)

            # Export function
            def export_results():
                export_dialog = QDialog(dialog)
                export_dialog.setWindowTitle("Export Options")
                export_layout = QVBoxLayout(export_dialog)
                export_label = QLabel("Select export options:")
                export_layout.addWidget(export_label)

                export_map = QCheckBox("Export Motility Map")
                export_map.setChecked(True)
                export_layout.addWidget(export_map)

                export_metrics = QCheckBox("Export Detailed Metrics Plot")
                export_metrics.setChecked(True)
                export_layout.addWidget(export_metrics)

                export_regional = QCheckBox("Export Regional Analysis")
                export_regional.setChecked(chamber_dimensions is not None)
                export_regional.setEnabled(chamber_dimensions is not None)
                export_layout.addWidget(export_regional)

                export_csv = QCheckBox("Export Metrics as CSV")
                export_csv.setChecked(True)
                export_layout.addWidget(export_csv)

                export_buttons = QDialogButtonBox(
                    QDialogButtonBox.Ok | QDialogButtonBox.Cancel)
                export_buttons.accepted.connect(export_dialog.accept)
                export_buttons.rejected.connect(export_dialog.reject)
                export_layout.addWidget(export_buttons)

                if export_dialog.exec() == QDialog.Accepted:
                    save_path, _ = QFileDialog.getSaveFileName(
                        export_dialog, "Save Results", "", "All Files (*)")
                    if save_path:
                        base_path = save_path.replace(
                            ".png", "").replace(".csv", "")
                        if export_map.isChecked():
                            map_fig.savefig(
                                f"{base_path}_motility_map.png", dpi=300, bbox_inches='tight')
                        if export_metrics.isChecked():
                            metrics_fig.savefig(
                                f"{base_path}_detailed_metrics.png", dpi=300, bbox_inches='tight')
                        if export_regional.isChecked() and chamber_dimensions:
                            region_fig.savefig(
                                f"{base_path}_regional_analysis.png", dpi=300, bbox_inches='tight')
                        if export_csv.isChecked():
                            metrics_df = pd.DataFrame(
                                motility_metrics['individual_metrics'])
                            metrics_df.to_csv(
                                f"{base_path}_motility_metrics.csv", index=False)
                        QMessageBox.information(export_dialog, "Export Complete",
                                                f"Results exported to {base_path}_*.png/csv")

            export_button.clicked.connect(export_results)
            close_button.clicked.connect(dialog.close)

            progress.setValue(100)
            progress.close()

            # Store results
            self.motility_results = {
                "motility_metrics": motility_metrics, "track_type": track_type}

            # Update main UI plot
            self.figure_morphology_fractions.clear()
            ax = self.figure_morphology_fractions.add_subplot(111)
            for track in tracks_to_analyze:
                track_id = track.get('ID', -1)
                metric = next((m for m in motility_metrics['individual_metrics']
                               if m['track_id'] == track_id), None)
                if metric:
                    mi = metric['motility_index']
                    color = plt.cm.coolwarm(mi/100)
                    ax.plot(track['x'], track['y'], '-',
                            color=color, linewidth=1, alpha=0.7)

            ax.set_title(
                f"Cell Motility Map (Population Avg: {motility_metrics['population_avg_motility']:.1f})")
            ax.set_xlabel("X Coordinate")
            ax.set_ylabel("Y Coordinate")
            sm = plt.cm.ScalarMappable(
                cmap=plt.cm.coolwarm, norm=plt.Normalize(0, 100))
            sm.set_array([])
            cbar = plt.colorbar(sm, ax=ax)
            cbar.set_label("Motility Index")
            self.canvas_morphology_fractions.draw()

            dialog.exec()

        except Exception as e:
            import traceback
            traceback.print_exc()
            progress.close()
            QMessageBox.warning(self, "Analysis Error",
                                f"Error analyzing motility: {str(e)}")

    def process_morphology_time_series(self):
        p = self.slider_p.value()
        c = self.slider_c.value() if "C" in self.dimensions else None  # Default C to None

        if not self.image_data.is_nd2:
            QMessageBox.warning(
                self, "Error", "This feature only supports ND2 datasets.")
            return

        try:
            # Extract image data for all time points
            t = self.dimensions["T"]  # Get the total number of time points
            self.image_data.segmentation_cache.with_model(
                self.model_dropdown.currentText())
            if "C" in self.dimensions:
                image_data = np.array(
                    self.image_data.data[0:t, p, c, :, :].compute()
                    if hasattr(self.image_data.data[0:t, p, c, :, :], "compute")
                    else self.image_data.data[0:t, p, c, :, :]
                )
            else:
                image_data = np.array(
                    self.image_data.data[0:t, p, :, :].compute()
                    if hasattr(self.image_data.data[0:t, p, :, :], "compute")
                    else self.image_data.data[0:t, p, :, :]
                )

            if image_data.size == 0:
                QMessageBox.warning(
                    self,
                    "Error",
                    "No valid data found for the selected position and channel.",
                )
                return
        except Exception as e:
            QMessageBox.warning(
                self, "Data Error", f"Failed to extract image data: {e}"
            )
            return

        num_frames = image_data.shape[0]
        self.progress_bar.setMaximum(num_frames)
        self.progress_bar.setValue(0)

        # Disable the button while the worker is running
        self.segment_button.setEnabled(False)

        # Create the worker and thread
        self.worker = MorphologyWorker(
            self.image_data, image_data, num_frames, p, c
        )
        self.thread = QThread()
        self.worker.moveToThread(self.thread)

        # Connect worker signals
        self.thread.started.connect(self.worker.run)
        self.worker.progress.connect(self.progress_bar.setValue)
        self.worker.finished.connect(self.handle_results)
        self.worker.error.connect(self.handle_error)
        self.worker.finished.connect(self.thread.quit)

        # Cleanup
        self.thread.finished.connect(self.worker.deleteLater)
        self.thread.finished.connect(self.thread.deleteLater)

        # Re-enable button when thread finishes
        self.thread.finished.connect(
            lambda: self.segment_button.setEnabled(True))

        self.thread.start()

    def handle_results(self, results):
        if not results:
            QMessageBox.warning(
                self,
                "Error",
                "No valid results received. Please check the input data.")
            return

        # Get all unique morphology classes across all frames
        all_morphologies = set()
        for frame_data in results.values():
            all_morphologies.update(frame_data["fractions"].keys())

        # Initialize dictionaries for both fractions and counts
        morphology_fractions = {morphology: []
                                for morphology in all_morphologies}
        morphology_counts = {morphology: [] for morphology in all_morphologies}
        total_cells_per_frame = []

        # Get the maximum time point
        max_time = max(results.keys())

        # Fill in the data for each time point
        for t in range(max_time + 1):
            if t in results:
                frame_data = results[t]["fractions"]

                # Get raw counts from the metrics table when available
                if "metrics" in results[t]:
                    metrics_df = results[t]["metrics"]
                    class_counts = metrics_df["morphology_class"].value_counts(
                    ).to_dict()
                    total_cells = len(metrics_df)

                    for morph_class, count in class_counts.items():
                        print(
                            f"  {morph_class}: {count} cells ({count/total_cells*100:.1f}%)")
                else:
                    class_counts = {morph: 0 for morph in all_morphologies}
                    total_cells = 0

                # Store total cell count for this frame
                total_cells_per_frame.append(total_cells)

                for morphology in all_morphologies:
                    # Get the fraction if present, otherwise use 0.0
                    fraction = frame_data.get(morphology, 0.0)
                    morphology_fractions[morphology].append(fraction)

                    # Store the raw count
                    count = class_counts.get(morphology, 0)
                    morphology_counts[morphology].append(count)
            else:
                # For frames with no data, append 0.0 for all morphologies
                total_cells_per_frame.append(0)
                for morphology in all_morphologies:
                    morphology_fractions[morphology].append(0.0)
                    morphology_counts[morphology].append(0)

        # Create a figure with two subplots - fractions and counts
        self.figure_morphology_fractions.clear()
        fig = self.figure_morphology_fractions

        # First subplot - fractions (as before)
        ax1 = fig.add_subplot(2, 1, 1)
        for morphology, fractions in morphology_fractions.items():
            color = self.morphology_colors_rgb.get(
                morphology, (0.5, 0.5, 0.5))  # Default to gray if color not found
            ax1.plot(
                range(len(fractions)),
                fractions,
                marker="o",
                label=morphology,
                color=color)
        ax1.set_title("Morphology Fractions Over Time")
        ax1.set_ylabel("Fraction")
        ax1.legend()

        # Second subplot - raw counts
        ax2 = fig.add_subplot(2, 1, 2)
        for morphology, counts in morphology_counts.items():
            color = self.morphology_colors_rgb.get(
                morphology, (0.5, 0.5, 0.5))  # Default to gray if color not found
            ax2.plot(
                range(len(counts)),
                counts,
                marker="o",
                label=morphology,
                color=color)
        ax2.set_title("Cell Counts By Morphology Over Time")
        ax2.set_xlabel("Time")
        ax2.set_ylabel("Count")

        # Plot total cell count on a separate axis
        ax3 = ax2.twinx()
        ax3.plot(range(len(total_cells_per_frame)), total_cells_per_frame,
                 color='black', linestyle='--', label='Total Cells')
        ax3.set_ylabel("Total Cell Count")

        # Add combined legend
        lines1, labels1 = ax2.get_legend_handles_labels()
        lines2, labels2 = ax3.get_legend_handles_labels()
        ax2.legend(lines1 + lines2, labels1 + labels2, loc='upper right')

        fig.tight_layout()
        self.canvas_morphology_fractions.draw()

    def handle_error(self, error_message):
        print(f"Error: {error_message}")
        QMessageBox.warning(self, "Processing Error", error_message)
        raise Exception(error_message)

    def update_plot(self):
        selected_metric = self.metric_dropdown.currentText()

        if not hasattr(self, "morphologies_over_time"):
            QMessageBox.warning(
                self, "Error", "No data to plot. Please process the frames first.")
            return

        if selected_metric not in self.morphologies_over_time.columns:
            QMessageBox.warning(
                self, "Error", f"Metric {selected_metric} not found in results.")
            return

        metric_data = self.morphologies_over_time[selected_metric]
        if metric_data.empty:
            QMessageBox.warning(
                self, "Error", f"No valid data available for {selected_metric}.")
            return

        self.figure_time_series.clear()
        ax = self.figure_time_series.add_subplot(111)
        ax.plot(metric_data, marker="o")
        ax.set_title(f"{selected_metric.capitalize()} Over Time")
        ax.set_xlabel("Time")
        ax.set_ylabel(selected_metric.capitalize())
        self.canvas_time_series.draw()

    def initViewArea(self):
        layout = QVBoxLayout(self.viewArea)

        self.image_label = QLabel()
        # Allow the label to scale the image
        self.image_label.setScaledContents(True)
        self.image_label.setSizePolicy(
            QSizePolicy.Expanding, QSizePolicy.Expanding)
        layout.addWidget(self.image_label)

        self.image_label.setContextMenuPolicy(Qt.CustomContextMenu)
        self.image_label.customContextMenuRequested.connect(
            self.show_context_menu)

        annotate_button = QPushButton("Classify Cells")
        annotate_button.clicked.connect(self.annotate_cells)
        layout.addWidget(annotate_button)

        segmentation_group = QGroupBox("Segmentation")
        segmentation_layout = QHBoxLayout()

        segment_position_button = QPushButton("Position")
        segment_position_button.clicked.connect(self.segment_this_p)
        segmentation_layout.addWidget(segment_position_button)

        segment_all_button = QPushButton("Everything")
        segment_all_button.clicked.connect(self.segment_all)
        segmentation_layout.addWidget(segment_all_button)

        segmentation_group.setLayout(segmentation_layout)
        layout.addWidget(segmentation_group)

        nd2_controls_group = QGroupBox("ND2 controls")
        nd2_controls_layout = QVBoxLayout()

        # T controls
        t_layout = QHBoxLayout()
        t_label = QLabel("T: 0")
        t_layout.addWidget(t_label)
        self.t_left_button = QPushButton("<")
        self.t_left_button.clicked.connect(
            lambda: self.slider_t.setValue(self.slider_t.value() - 1)
        )
        t_layout.addWidget(self.t_left_button)

        self.slider_t = QSlider(Qt.Horizontal)
        self.slider_t.valueChanged.connect(self.display_image)
        self.slider_t.valueChanged.connect(
            lambda value: t_label.setText(f"T: {value}"))

        t_layout.addWidget(self.slider_t)

        self.t_right_button = QPushButton(">")
        self.t_right_button.clicked.connect(
            lambda: self.slider_t.setValue(self.slider_t.value() + 1)
        )
        t_layout.addWidget(self.t_right_button)

        nd2_controls_layout.addLayout(t_layout)

        # P controls
        p_layout = QHBoxLayout()
        p_label = QLabel("P: 0")
        p_layout.addWidget(p_label)
        self.p_left_button = QPushButton("<")
        self.p_left_button.clicked.connect(
            lambda: self.slider_p.setValue(self.slider_p.value() - 1)
        )
        p_layout.addWidget(self.p_left_button)

        self.slider_p = QSlider(Qt.Horizontal)
        self.slider_p.valueChanged.connect(self.display_image)
        self.slider_p.valueChanged.connect(
            lambda value: p_label.setText(f"P: {value}"))
        p_layout.addWidget(self.slider_p)

        self.p_right_button = QPushButton(">")
        self.p_right_button.clicked.connect(
            lambda: self.slider_p.setValue(self.slider_p.value() + 1)
        )
        p_layout.addWidget(self.p_right_button)

        nd2_controls_layout.addLayout(p_layout)

        # C control (channel)
        c_layout = QHBoxLayout()
        c_label = QLabel("C: 0")
        c_layout.addWidget(c_label)
        self.c_left_button = QPushButton("<")
        self.c_left_button.clicked.connect(
            lambda: self.slider_c.setValue(self.slider_c.value() - 1)
        )
        c_layout.addWidget(self.c_left_button)

        self.slider_c = QSlider(Qt.Horizontal)
        self.slider_c.valueChanged.connect(self.display_image)
        self.slider_c.valueChanged.connect(
            lambda value: c_label.setText(f"C: {value}"))
        c_layout.addWidget(self.slider_c)

        self.c_right_button = QPushButton(">")
        self.c_right_button.clicked.connect(
            lambda: self.slider_c.setValue(self.slider_c.value() + 1)
        )
        c_layout.addWidget(self.c_right_button)

        nd2_controls_layout.addLayout(c_layout)
        nd2_controls_group.setLayout(nd2_controls_layout)
        layout.addWidget(nd2_controls_group)

        # Create a radio button for thresholding, normal and segmented
        self.radio_normal = QRadioButton("Normal")
        self.radio_segmented = QRadioButton("Segmented")
        self.radio_overlay_outlines = QRadioButton("Overlay with Outlines")
        # Add new radio button for labeled segmentation
        self.radio_labeled_segmentation = QRadioButton("Labeled Segmentation")

        # Create a button group and add the radio buttons to it
        self.button_group = QButtonGroup()
        self.button_group.addButton(self.radio_normal)
        self.button_group.addButton(self.radio_labeled_segmentation)
        self.button_group.addButton(self.radio_segmented)
        self.button_group.addButton(self.radio_overlay_outlines)
        self.button_group.buttonClicked.connect(self.display_image)

        # Set default selection
        self.radio_normal.setChecked(True)

        # Add radio buttons to the layout
        layout.addWidget(self.radio_normal)
        layout.addWidget(self.radio_segmented)
        layout.addWidget(self.radio_overlay_outlines)
        layout.addWidget(self.radio_labeled_segmentation)

        # Segmentation model selection
        model_label = QLabel("Select Segmentation Model:")
        layout.addWidget(model_label)

        self.model_dropdown = QComboBox()
        self.model_dropdown.addItems(
            [
                SegmentationModels.CELLPOSE_BACT_PHASE,
                SegmentationModels.CELLPOSE_BACT_FLUOR,
                SegmentationModels.CELLPOSE,
                SegmentationModels.UNET])
        self.model_dropdown.currentIndexChanged.connect(
            lambda: self.image_data.segmentation_cache.with_model(
                self.model_dropdown.currentText()))
        layout.addWidget(self.model_dropdown)

    def annotate_cells(self):
        t = self.slider_t.value()
        p = self.slider_p.value()
        c = self.slider_c.value() if self.has_channels else None

        # Ensure segmentation model is set correctly in segmentation_cache
        selected_model = self.model_dropdown.currentText()
        self.image_data.segmentation_cache.with_model(selected_model)

        # Retrieve segmentation from segmentation_cache
        segmented_image = self.image_data.segmentation_cache[t, p, c]

        if segmented_image is None:
            print(f"[ERROR] Segmentation failed for T={t}, P={p}, C={c}")
            QMessageBox.warning(self, "Segmentation Error",
                                "Segmentation failed.")
            return

        # Extract cell metrics and bounding boxes
        self.cell_mapping = extract_cells_and_metrics(
            self.image_data.data[t, p, c], segmented_image)

        if not self.cell_mapping:
            QMessageBox.warning(
                self, "No Cells", "No cells detected in the current frame.")
            return

        # Debugging
        # print(f"✅ Stored Cell Mapping: {list(self.cell_mapping.keys())}")

        # Annotate the binary segmented image
        self.annotated_image = annotate_binary_mask(
            segmented_image, self.cell_mapping)

        # Display the annotated image on the main image display
        # Convert annotated image to QImage
        height, width = self.annotated_image.shape[:2]
        qimage = QImage(
            self.annotated_image.data,
            width,
            height,
            self.annotated_image.strides[0],
            QImage.Format_RGB888,
        )

        # Convert to QPixmap and set to QLabel
        pixmap = QPixmap.fromImage(qimage).scaled(
            self.image_label.size(),
            Qt.KeepAspectRatio,
            Qt.SmoothTransformation)
        self.image_label.setPixmap(pixmap)

        self.update_annotation_scatter()

    def show_context_menu(self, position):
        context_menu = QMenu(self)

        save_action = context_menu.addAction("Save Annotated Image")
        save_action.triggered.connect(self.save_annotated_image)

        context_menu.exec_(self.image_label.mapToGlobal(position))

    def save_annotated_image(self):
        if not hasattr(
                self,
                "annotated_image") or self.annotated_image is None:
            QMessageBox.warning(self, "Error", "No annotated image to save.")
            return

        file_path, _ = QFileDialog.getSaveFileName(
            self, "Save Annotated Image", "", "PNG Files (*.png);;JPEG Files (*.jpg);;All Files (*)")

        if file_path:
            cv2.imwrite(file_path, self.annotated_image)
            QMessageBox.information(
                self, "Success", f"Annotated image saved to {file_path}")
        else:
            QMessageBox.warning(self, "Error", "No file selected.")

    def export_images(self):
        save_path, _ = QFileDialog.getSaveFileName(
            self, "Save As", "", "TIFF Files (*.tif);;All Files (*)"
        )

        if not save_path:
            QMessageBox.warning(self, "Export", "No file selected.")
            return

        # Extract the directory and base name from the selected path
        folder_path = Path(save_path).parent
        custom_base_name = Path(save_path).stem

        max_t_value = self.slider_t.value()
        max_p_value = self.slider_p.value()

        for t in range(max_t_value + 1):
            for p in range(max_p_value + 1):
                # Retrieve the specific frame for time t and position p
                if self.image_data.is_nd2:
                    export_image = (
                        self.image_data.data[t, p].compute()
                        if hasattr(self.image_data.data, "compute")
                        else self.image_data.data[t, p]
                    )
                else:
                    export_image = self.image_data.data[t]

                img_to_save = np.array(export_image)

                # Construct the export path with the custom name and dimensions
                file_path = folder_path / f"{custom_base_name}_P{p}_T{t}.tif"
                cv2.imwrite(str(file_path), img_to_save)

        QMessageBox.information(
            self, "Export", f"Images exported successfully to {folder_path}")

    # Initialize the Export tab with the export button
    def initExportTab(self):
        layout = QVBoxLayout(self.exportTab)
        export_button = QPushButton("Export Images")
        export_button.clicked.connect(self.export_images)
        layout.addWidget(export_button)
        label = QLabel("This Tab Exports processed images sequentially.")
        layout.addWidget(label)

    def save_video(self, file_path):
        # Assuming self.image_data is a 4D numpy array with shape (frames,
        # height, width, channels)
        if hasattr(self, "image_data"):
            print(self.image_data.data.shape)

            with iio.imopen(file_path, "w", plugin="pyav") as writer:
                writer.init_video_stream(
                    "libx264", fps=30, pixel_format="yuv444p")

                writer._video_stream.options = {
                    "preset": "veryslow",
                    "qp": "0",
                }  # 'crf': '0',

                writer.write(self.image_data.data)

            # iio.imwrite(file_path, self.image_data.data,
            #             # plugin="pyav",
            #             plugin="ffmpeg",
            #             fps=30,
            #             codec='libx264',
            #             output_params=['-crf', '0',
            #                             '-preset', 'veryslow',
            #                             '-qp', '0'],
            #             pixelformat='yuv444p')

    def init_ui(self):
        # Initialize tabs as QWidget

        self.segmentation_tab = SegmentationWidget()
        self.populationTab = PopulationWidget()
        self.morphologyTab = MorphologyWidget()

        self.morphologyVisualizationTab = QWidget()
        self.tracking_manager = TrackingManager()

        # Add tabs to the QTabWidget
        self.tab_widget.addTab(self.segmentation_tab, "Segmentation")
        self.tab_widget.addTab(self.populationTab, "Population")
        self.tab_widget.addTab(self.morphology_widget, "Morphology")
        self.tab_widget.addTab(self.tracking_manager,
                               "Tracking - Lineage Tree")
        # self.tab_widget.addTab(self.morphologyVisualizationTab, "Morphology Visualization")

        # self.initMorphologyTab()
        self.initMorphologyTimeTab()
        self.initMorphologyVisualizationTab()
        self.initMenuBar()

    def initMenuBar(self):
        # Create the menu bar
        menu_bar = self.menuBar()

        # File menu
        file_menu = menu_bar.addMenu("File")

        # New Experiment
        new_experiment_action = QAction("New Experiment", self)
        new_experiment_action.setShortcut("Ctrl+E")
        new_experiment_action.triggered.connect(
            self.show_new_experiment_dialog)
        file_menu.addAction(new_experiment_action)

        # Save action
        save_action = QAction("Save", self)
        save_action.setShortcut("Ctrl+S")
        save_action.triggered.connect(self.save_to_folder)
        file_menu.addAction(save_action)

        # Load action
        load_action = QAction("Load", self)
        load_action.setShortcut("Ctrl+L")
        load_action.triggered.connect(self.load_from_folder)
        file_menu.addAction(load_action)

        # Help menu (for About dialog)
        help_menu = menu_bar.addMenu("Help")

        about_action = QAction("About", self)
        about_action.triggered.connect(self.show_about_dialog)
        help_menu.addAction(about_action)

        # macOS specific: "About" in the application menu
        if sys.platform == "darwin":
            about_action_mac = QAction("About", self)
            about_action_mac.triggered.connect(self.show_about_dialog)
            self.menuBar().addAction(about_action_mac)

    def show_new_experiment_dialog(self):
        experiment = ExperimentDialog()
        experiment.exec_()

    def show_about_dialog(self):
        about_dialog = AboutDialog()
        about_dialog.exec_()

    # In your main App class (app.py)

    
    def save_to_folder(self):
        """Save the current project to a folder"""
        folder_path = QFileDialog.getExistingDirectory(
            self,
            "Select Destination Folder",
            "",
            QFileDialog.ShowDirsOnly
        )

        if folder_path:
            # Create directory if it doesn't exist
            os.makedirs(folder_path, exist_ok=True)

            # Log segmentation cache state before saving
            if hasattr(self, "image_data") and hasattr(self.image_data, "segmentation_cache"):
                cache = self.image_data.segmentation_cache
                current_model = cache.model_name
                print(f"DEBUG: Saving project with segmentation cache")
                print(f"DEBUG: Current model: {current_model}")
                
                if current_model and current_model in cache.mmap_arrays_idx:
                    _, indices = cache.mmap_arrays_idx[current_model]
                    print(f"DEBUG: Cache contains {len(indices)} segmented frames for model {current_model}")
                    print(f"DEBUG: Sample indices: {list(indices)[:5] if indices else 'None'}")
                else:
                    print(f"DEBUG: No cached frames for model {current_model}")

            # Save image data
            try:
                print(f"DEBUG: Saving image data to {folder_path}")
                self.image_data.save(folder_path)
                print(f"DEBUG: Image data saved successfully")
            except Exception as e:
                print(f"ERROR: Failed to save image data: {str(e)}")
                import traceback
                traceback.print_exc()

            # Save metrics
            metrics_service = MetricsService()
            try:
                print(f"DEBUG: Saving metrics to {folder_path}")
                metrics_saved = metrics_service.save_to_file(folder_path)
                print(f"DEBUG: Metrics saved: {metrics_saved}")
            except Exception as e:
                print(f"ERROR: Failed to save metrics: {str(e)}")
                import traceback
                traceback.print_exc()
                
            population_saved = False
            if hasattr(self, "populationTab"):
                population_saved = self.populationTab.save_population_data(folder_path)
                print(f"Population data saved: {population_saved}")

            # Save tracking data
            tracking_saved = self.tracking_manager.tracking_widget.save_tracking_data(
                folder_path)
            print(f"DEBUG: Tracking data saved: {tracking_saved}")

            # Show success message
            QMessageBox.information(
                self, "Save Complete",
                f"Project saved to {folder_path}" +
                ("\nIncludes tracking data" if tracking_saved else "")
            )
    
    
    def load_from_folder(self):
        """Load a project from a folder"""
        folder_path = QFileDialog.getExistingDirectory(
            self, "Select Project Folder", "", QFileDialog.ShowDirsOnly
        )

        if folder_path:
            print(f"Project loaded from folder: {folder_path}")

            try:
                # Load image data
                self.image_data = ImageData.load(folder_path)

                # Load metrics data
                metrics_service = MetricsService()
                metrics_loaded = metrics_service.load_from_file(folder_path)

                # Update UI based on loaded image data
                if hasattr(self, "viewArea"):
                    pub.sendMessage("image_data_loaded",
                                    image_data=self.image_data)
                    
                population_loaded = False
                if hasattr(self, "populationTab"):
                    population_loaded = self.populationTab.load_population_data(folder_path)
                    print(f"Population data loaded: {population_loaded}")

                # Load tracking data if available
                tracking_loaded = False
                if hasattr(self, "tracking_manager") and hasattr(self.tracking_manager, "tracking_widget"):
                    tracking_loaded = self.tracking_manager.tracking_widget.load_tracking_data(
                        folder_path)

                # Show success message
                message = f"Project loaded from {folder_path}"
                if metrics_loaded:
                    message += "\nMetrics data loaded successfully"
                if tracking_loaded:
                    message += "\nTracking data loaded successfully"

                QMessageBox.information(self, "Project Loaded", message)

            except Exception as e:
                import traceback
                traceback.print_exc()
                QMessageBox.warning(
                    self, "Error", f"Failed to load project: {str(e)}")

    def initMorphologyVisualizationTab(self):
        layout = QVBoxLayout(self.morphologyVisualizationTab)

        # Button layout for actions
        button_layout = QHBoxLayout()

        # Add the ideal examples button
        ideal_button = QPushButton("Select Ideal Cells")
        ideal_button.clicked.connect(self.select_ideal_examples)
        button_layout.addWidget(ideal_button)

        # Add similarity analysis button
        similarity_button = QPushButton("Analyze Similarity to Ideals")
        similarity_button.clicked.connect(self.calculate_similarity_to_ideals)
        button_layout.addWidget(similarity_button)

        # Add optimization button
        optimize_button = QPushButton("Optimize Classification")
        optimize_button.clicked.connect(
            self.optimize_classification_parameters)
        button_layout.addWidget(optimize_button)

        layout.addLayout(button_layout)

        # Matplotlib canvas for plotting
        self.figure_morphology_metrics = plt.figure()
        self.canvas_morphology_metrics = FigureCanvas(
            self.figure_morphology_metrics)
        layout.addWidget(self.canvas_morphology_metrics)

    def select_ideal_examples(self):
        """
        Allow the user to select ideal examples of each morphology class.
        """
        # Initialize a dictionary to store ideal examples
        if not hasattr(self, "ideal_examples"):
            self.ideal_examples = {
                "Artifact": None,
                "Divided": None,
                "Healthy": None,
                "Elongated": None,
                "Deformed": None
            }

        # Create a dialog to select ideal cells
        dialog = QDialog(self)
        dialog.setWindowTitle("Select Ideal Cell Examples")
        dialog.setMinimumWidth(600)

        layout = QVBoxLayout(dialog)

        # Instructions
        instructions = QLabel(
            "Select one ideal example for each morphology class.")
        instructions.setWordWrap(True)
        layout.addWidget(instructions)

        # Create a split layout
        main_layout = QHBoxLayout()

        # Form layout for selection
        form_layout = QFormLayout()
        selection_widget = QWidget()
        selection_widget.setLayout(form_layout)

        # Preview area
        preview_widget = QWidget()
        preview_layout = QVBoxLayout(preview_widget)
        preview_label = QLabel("Cell Preview")
        preview_layout.addWidget(preview_label)
        self.preview_image = QLabel()
        self.preview_image.setMinimumSize(200, 200)
        self.preview_image.setAlignment(Qt.AlignCenter)
        self.preview_image.setScaledContents(True)
        preview_layout.addWidget(self.preview_image)

        main_layout.addWidget(selection_widget)
        main_layout.addWidget(preview_widget)
        layout.addLayout(main_layout)

        # Create dropdown selectors for each class
        self.ideal_selectors = {}

        # Get all cell IDs and their classifications
        cell_ids = []
        if hasattr(self, "cell_mapping") and self.cell_mapping:
            for cell_id, data in self.cell_mapping.items():
                if "metrics" in data and "morphology_class" in data["metrics"]:
                    cell_class = data["metrics"]["morphology_class"]
                    cell_ids.append((cell_id, cell_class))

        # Sort by class and ID
        cell_ids.sort(key=lambda x: (x[1], x[0]))

        # Create dropdowns for each class
        for class_name in self.ideal_examples.keys():
            combo = QComboBox()
            # Add all cells of this class
            class_cells = [str(cell_id) for cell_id,
                           cell_class in cell_ids if cell_class == class_name]

            if class_cells:
                combo.addItems(class_cells)

                # Set current selection if already defined
                if self.ideal_examples[class_name] is not None:
                    idx = combo.findText(str(self.ideal_examples[class_name]))
                    if idx >= 0:
                        combo.setCurrentIndex(idx)

                # Connect the currentIndexChanged signal
                combo.currentIndexChanged.connect(
                    lambda idx, cn=class_name: self.update_preview(cn))
            else:
                combo.addItem("No cells of this class")
                combo.setEnabled(False)

            self.ideal_selectors[class_name] = combo
            form_layout.addRow(f"Ideal {class_name}:", combo)

        # Buttons
        button_box = QHBoxLayout()
        save_button = QPushButton("Save Ideal Examples")
        save_button.clicked.connect(lambda: self.save_ideal_examples(dialog))
        cancel_button = QPushButton("Cancel")
        cancel_button.clicked.connect(dialog.reject)

        button_box.addWidget(save_button)
        button_box.addWidget(cancel_button)
        layout.addLayout(button_box)

        # Initially update the preview for the first class with cells
        for class_name in self.ideal_examples.keys():
            if self.ideal_selectors[class_name].isEnabled():
                self.update_preview(class_name)
                break

        # Show the dialog
        dialog.exec_()

    def update_preview(self, class_name):
        """
        Update the preview image for the selected cell.
        """
        combo = self.ideal_selectors[class_name]
        if combo.isEnabled() and combo.currentText() != "No cells of this class":
            try:
                cell_id = int(combo.currentText())
                # Get the bounding box for this cell
                y1, x1, y2, x2 = self.cell_mapping[cell_id]["bbox"]

                # Get the current frame
                t = self.slider_t.value()
                p = self.slider_p.value()
                c = self.slider_c.value() if self.has_channels else None

                # Extract the cell region from the segmented image
                segmented_image = self.image_data.segmentation_cache[t, p, c]

                # Create a visualization focusing on just this cell
                # Make a local crop of the segmented image around the cell
                padding = 10  # Extra pixels around the bounding box
                y_min = max(0, y1 - padding)
                y_max = min(segmented_image.shape[0], y2 + padding)
                x_min = max(0, x1 - padding)
                x_max = min(segmented_image.shape[1], x2 + padding)

                # Crop the segmented region
                cropped_seg = segmented_image[y_min:y_max, x_min:x_max]

                # Convert to RGB and highlight the cell
                cropped_rgb = cv2.cvtColor((cropped_seg > 0).astype(
                    np.uint8) * 255, cv2.COLOR_GRAY2BGR)

                # Create a mask for the target cell
                cell_mask = np.zeros_like(cropped_seg)
                # Adjust bounding box coordinates for the crop
                local_y1, local_x1 = y1 - y_min, x1 - x_min
                local_y2, local_x2 = y2 - y_min, x2 - x_min

                # Use connected components to find the cell within the bounding
                # box
                roi = cropped_seg[max(0, local_y1):min(cropped_seg.shape[0], local_y2),
                                  max(0, local_x1):min(cropped_seg.shape[1], local_x2)]

                if roi.max() > 0:
                    # Use connected components
                    num_labels, labels, stats, centroids = cv2.connectedComponentsWithStats(
                        roi, connectivity=8)

                    # Find largest component
                    largest_label = 1
                    largest_area = 0
                    for label in range(1, num_labels):
                        area = stats[label, cv2.CC_STAT_AREA]
                        if area > largest_area:
                            largest_area = area
                            largest_label = label

                    # Create mask for largest component
                    component_mask = (labels == largest_label).astype(
                        np.uint8) * 255

                    # Place it in the full mask at the right position
                    cell_mask[max(0, local_y1):min(cropped_seg.shape[0], local_y2), max(
                        0, local_x1):min(cropped_seg.shape[1], local_x2)] = component_mask

                # Highlight the cell in the appropriate morphology color
                # Default to red if color not found
                color = self.morphology_colors.get(class_name, (0, 0, 255))
                cropped_rgb[cell_mask > 0] = color

                # Draw bounding box
                cv2.rectangle(cropped_rgb,
                              (max(0, local_x1), max(0, local_y1)),
                              (min(cropped_seg.shape[1] - 1, local_x2),
                               min(cropped_seg.shape[0] - 1, local_y2)),
                              (255, 0, 0), 1)

                # Add text
                cv2.putText(cropped_rgb, f"ID: {cell_id}", (5, 15),
                            cv2.FONT_HERSHEY_SIMPLEX, 0.5, (0, 255, 0), 1)

                # Convert to QImage and display in preview
                height, width = cropped_rgb.shape[:2]
                bytes_per_line = 3 * width
                qimage = QImage(cropped_rgb.data, width, height,
                                bytes_per_line, QImage.Format_RGB888)
                pixmap = QPixmap.fromImage(qimage)
                self.preview_image.setPixmap(pixmap)

            except Exception as e:
                print(f"Error updating preview: {e}")
                self.preview_image.clear()
                self.preview_image.setText("Preview not available")

    def save_ideal_examples(self, dialog):
        """
        Save the selected ideal examples.
        """
        # Update the ideal examples dictionary
        for class_name, combo in self.ideal_selectors.items():
            if combo.isEnabled() and combo.currentText() != "No cells of this class":
                self.ideal_examples[class_name] = int(combo.currentText())

        # Store the metrics for each ideal example
        self.ideal_metrics = {}
        for class_name, cell_id in self.ideal_examples.items():
            if cell_id is not None:
                self.ideal_metrics[class_name] = self.cell_mapping[cell_id]["metrics"]

        # Print the ideal metrics for debugging
        print("Ideal Metrics:")
        for class_name, metrics in self.ideal_metrics.items():
            print(f"{class_name}: {metrics}")

        # Close the dialog
        QMessageBox.information(
            dialog, "Success", "Ideal examples saved successfully.")
        dialog.accept()

    def calculate_similarity_to_ideals(self):
        """
        Calculate how similar each cell is to the ideal examples of each class.
        """
        if not hasattr(self, "ideal_metrics") or not self.ideal_metrics:
            QMessageBox.warning(
                self,
                "Error",
                "No ideal metrics defined. Please select ideal examples first.")
            return

        # Get all cells from current frame
        t = self.slider_t.value()
        p = self.slider_p.value()
        c = self.slider_c.value() if self.has_channels else None

        # Make sure cell mapping exists
        if not hasattr(self, "cell_mapping") or not self.cell_mapping:
            QMessageBox.warning(
                self,
                "Error",
                "No cell data available. Please classify cells first.")
            return

        # Metrics to compare (exclude morphology_class)
        metrics_to_compare = [
            "area",
            "perimeter",
            "equivalent_diameter",
            "orientation",
            "aspect_ratio",
            "circularity",
            "solidity"]

        # Store results
        similarity_results = []

        # For each cell, calculate similarity to each ideal
        for cell_id, cell_data in self.cell_mapping.items():
            cell_metrics = cell_data["metrics"]
            current_class = cell_metrics.get("morphology_class", "Unknown")

            cell_result = {
                "cell_id": cell_id,
                "current_class": current_class
            }

            # Calculate similarity to each ideal
            best_similarity = 0
            best_class = None

            for class_name, ideal in self.ideal_metrics.items():
                if not ideal:  # Skip if no ideal defined for this class
                    continue

                # Calculate Euclidean distance in feature space
                # First normalize each feature to prevent any single feature
                # from dominating
                squared_diff_sum = 0
                valid_metrics = 0

                for metric in metrics_to_compare:
                    if metric in cell_metrics and metric in ideal:
                        # Retrieve values
                        cell_value = cell_metrics[metric]
                        ideal_value = ideal[metric]

                        # Skip if either value is None
                        if cell_value is None or ideal_value is None:
                            continue

                        # Normalize based on ideal value to get relative
                        # difference
                        if ideal_value != 0:
                            normalized_diff = (
                                cell_value - ideal_value) / ideal_value
                            squared_diff_sum += normalized_diff ** 2
                            valid_metrics += 1

                # Calculate similarity (invert distance to get similarity)
                if valid_metrics > 0:
                    distance = (squared_diff_sum / valid_metrics) ** 0.5
                    # Convert to similarity (0-1 scale)
                    similarity = 1 / (1 + distance)

                    cell_result[f"similarity_{class_name}"] = similarity

                    # Keep track of best match
                    if similarity > best_similarity:
                        best_similarity = similarity
                        best_class = class_name

            # Record best match
            cell_result["best_match_class"] = best_class
            cell_result["best_match_similarity"] = best_similarity

            # Calculate if classification matches best similarity
            cell_result["matches_best"] = (current_class == best_class)

            similarity_results.append(cell_result)

        # Convert to DataFrame for easier analysis
        import pandas as pd
        self.similarity_df = pd.DataFrame(similarity_results)

        # Calculate overall statistics
        total_cells = len(similarity_results)
        matching_cells = sum(
            1 for result in similarity_results if result["matches_best"])
        match_percentage = (matching_cells / total_cells *
                            100) if total_cells > 0 else 0

        # Display results
        self.display_similarity_results(match_percentage)

        return similarity_results

    def display_similarity_results(self, match_percentage):
        """
        Display the similarity analysis results with consistent coloring and ordering.

        Parameters:
        -----------
        match_percentage : float
            The overall match percentage between current and best match classifications.
        """
        # Define a consistent color scheme for all morphology classes
        morphology_colors = {
            "Artifact": "#4CAF50",  # Green
            "Divided": "#FF9800",   # Orange
            "Healthy": "#2196F3",   # Blue
            "Elongated": "#9C27B0",  # Purple
            "Deformed": "#F44336"   # Red
        }

        # Ensure we have the same class order for both pie charts
        ordered_classes = ["Healthy", "Divided",
                           "Artifact", "Elongated", "Deformed"]

        # Clear the existing figure
        self.figure_morphology_metrics.clear()

        # Create a figure with subplots
        gridspec = self.figure_morphology_metrics.add_gridspec(2, 2)

        # 1. Pie chart of current classifications - ensure consistent order
        ax1 = self.figure_morphology_metrics.add_subplot(gridspec[0, 0])
        current_class_counts = self.similarity_df["current_class"].value_counts(
        )

        # Reorder the data to match our predefined order
        current_data = []
        current_labels = []
        current_colors = []

        for class_name in ordered_classes:
            if class_name in current_class_counts:
                current_data.append(current_class_counts[class_name])
                current_labels.append(class_name)
                current_colors.append(morphology_colors[class_name])

        # Create pie chart with consistent colors
        wedges, texts, autotexts = ax1.pie(
            current_data,
            labels=current_labels,
            colors=current_colors,
            autopct='%1.1f%%'
        )
        ax1.set_title("Current Classification Distribution")

        # Style the pie chart text
        for text in texts:
            text.set_fontsize(9)
        for autotext in autotexts:
            autotext.set_fontsize(9)
            autotext.set_weight('bold')

        # 2. Pie chart of best match classifications - using same order and
        # colors
        ax2 = self.figure_morphology_metrics.add_subplot(gridspec[0, 1])
        best_counts = self.similarity_df["best_match_class"].value_counts()

        # Reorder the data to match our predefined order
        best_data = []
        best_labels = []
        best_colors = []

        for class_name in ordered_classes:
            if class_name in best_counts:
                best_data.append(best_counts[class_name])
                best_labels.append(class_name)
                best_colors.append(morphology_colors[class_name])

        # Create pie chart with consistent colors
        wedges, texts, autotexts = ax2.pie(
            best_data,
            labels=best_labels,
            colors=best_colors,
            autopct='%1.1f%%'
        )
        ax2.set_title("Best Match Classification Distribution")

        # Style the pie chart text
        for text in texts:
            text.set_fontsize(9)
        for autotext in autotexts:
            autotext.set_fontsize(9)
            autotext.set_weight('bold')

        # 3. Bar chart of match percentage by class
        ax3 = self.figure_morphology_metrics.add_subplot(gridspec[1, 0])
        match_by_class = self.similarity_df.groupby(
            "current_class")["matches_best"].mean() * 100

        # Reorder the data to match our predefined order
        ordered_match_data = []
        ordered_match_index = []
        ordered_match_colors = []

        for class_name in ordered_classes:
            if class_name in match_by_class:
                ordered_match_data.append(match_by_class[class_name])
                ordered_match_index.append(class_name)
                ordered_match_colors.append(morphology_colors[class_name])

        # Create reordered series
        match_by_class_ordered = pd.Series(
            ordered_match_data, index=ordered_match_index)

        # Plot with consistent colors
        bars = ax3.bar(
            match_by_class_ordered.index,
            match_by_class_ordered.values,
            color=ordered_match_colors
        )

        ax3.set_title("Match Percentage by Class")
        ax3.set_ylabel("Match Percentage (%)")
        ax3.set_ylim(0, 100)

        # Add value labels on top of bars
        for bar in bars:
            height = bar.get_height()
            ax3.annotate(f'{height:.1f}%',
                         xy=(bar.get_x() + bar.get_width() / 2, height),
                         xytext=(0, 3),  # 3 points vertical offset
                         textcoords="offset points",
                         ha='center', va='bottom',
                         fontsize=8)

        ax3.set_xticklabels(match_by_class_ordered.index,
                            rotation=45, ha='right')

        # 4. Text summary
        ax4 = self.figure_morphology_metrics.add_subplot(gridspec[1, 1])
        ax4.axis('off')

        # Get total cells
        total_cells = len(self.similarity_df)

        # Create formatted summary text
        summary_text = f"""Classification Analysis Summary:

    Total Cells: {total_cells}
    Matching Current to Best: {match_percentage:.1f}%

    Ideal Examples Used:"""

        # Add ideal examples if available
        if hasattr(self, "ideal_examples"):
            for class_name, cell_id in self.ideal_examples.items():
                if cell_id is not None:
                    summary_text += f"\n{class_name}: Cell #{cell_id}"

        ax4.text(0, 0.7, summary_text, va='top', fontsize=10)

        # Adjust layout and draw
        self.figure_morphology_metrics.tight_layout()
        self.canvas_morphology_metrics.draw()

    def optimize_classification_parameters(self):
        """
        Optimize classification thresholds to maximize similarity to ideal examples.
        """
        if not hasattr(self, "ideal_metrics") or not self.ideal_metrics:
            QMessageBox.warning(
                self,
                "Error",
                "No ideal metrics defined. Please select ideal examples first.")
            return

        # Debug: Print original parameters
        print("\n=== ORIGINAL DEFAULT PARAMETERS ===")
        default_params = {
            "artifact_max_area": 245.510,
            "artifact_max_perimeter": 65.901,

            "divided_max_area": 685.844,
            "divided_max_perimeter": 269.150,
            "divided_max_aspect_ratio": 3.531,

            "healthy_min_circularity": 0.516,
            "healthy_max_circularity": 0.727,
            "healthy_min_aspect_ratio": 1.463,
            "healthy_max_aspect_ratio": 3.292,
            "healthy_min_solidity": 0.880,

            "elongated_min_area": 2398.996,
            "elongated_min_aspect_ratio": 5.278,
            "elongated_max_circularity": 0.245,

            "deformed_max_circularity": 0.589,
            "deformed_max_solidity": 0.706
        }

        for key, value in default_params.items():
            print(f"{key}: {value}")

        # Get current classification distribution
        self.original_classification = {}
        for cell_id, cell_data in self.cell_mapping.items():
            if "metrics" in cell_data and "morphology_class" in cell_data["metrics"]:
                self.original_classification[cell_id] = cell_data["metrics"]["morphology_class"]

        # Debug: Print current classification distribution
        class_counts = {}
        for cls in self.original_classification.values():
            class_counts[cls] = class_counts.get(cls, 0) + 1
        print("\n=== CURRENT CLASSIFICATION DISTRIBUTION ===")
        for cls, count in class_counts.items():
            print(f"{cls}: {count} cells")

        # Make sure cell mapping exists
        if not hasattr(self, "cell_mapping") or not self.cell_mapping:
            QMessageBox.warning(
                self,
                "Error",
                "No cell data available. Please classify cells first.")
            return

        # Create progress dialog
        progress = QProgressDialog(
            "Optimizing classification parameters...", "Cancel", 0, 100, self)
        progress.setWindowModality(Qt.WindowModal)
        progress.show()

        # Number of random parameter sets to try
        num_trials = 100

        # Parameter ranges to search
        param_ranges = {
            # Artifact parameters (new)
            "artifact_max_area": (200, 600),
            "artifact_max_perimeter": (40, 120),

            # Divided cell parameters (formerly small)
            "divided_max_area": (500, 2000),
            "divided_max_perimeter": (50, 300),
            "divided_max_aspect_ratio": (2.0, 4.0),

            # Healthy cell parameters (formerly normal)
            "healthy_min_circularity": (0.4, 0.7),
            "healthy_max_circularity": (0.7, 0.9),
            "healthy_min_aspect_ratio": (1.2, 2.0),
            "healthy_max_aspect_ratio": (2.0, 4.0),
            "healthy_min_solidity": (0.8, 0.95),

            # Elongated cell parameters
            "elongated_min_area": (2000, 4000),
            "elongated_min_aspect_ratio": (4.0, 7.0),
            "elongated_max_circularity": (0.2, 0.5),

            # Deformed cell parameters
            "deformed_max_circularity": (0.4, 0.7),
            "deformed_max_solidity": (0.7, 0.9)
        }

        best_match_percentage = 0
        best_parameters = None
        best_parameter_trial = -1

        import random
        import numpy as np

        # Try multiple random parameter sets
        for trial in range(num_trials):
            # Update progress
            progress.setValue(int((trial / num_trials) * 100))
            if progress.wasCanceled():
                break

            # Generate random parameters within ranges
            params = {}
            for param_name, (min_val, max_val) in param_ranges.items():
                params[param_name] = random.uniform(min_val, max_val)

            # Make sure max > min for paired parameters
            if params["healthy_min_circularity"] > params["healthy_max_circularity"]:
                params["healthy_min_circularity"], params["healthy_max_circularity"] = \
                    params["healthy_max_circularity"], params["healthy_min_circularity"]

            if params["healthy_min_aspect_ratio"] > params["healthy_max_aspect_ratio"]:
                params["healthy_min_aspect_ratio"], params["healthy_max_aspect_ratio"] = \
                    params["healthy_max_aspect_ratio"], params["healthy_min_aspect_ratio"]

            # Debug for first few trials
            if trial < 3:
                print(f"\n=== TRIAL {trial+1} PARAMETERS ===")
                for key, value in params.items():
                    print(f"{key}: {value:.2f}")

            # Test parameters on all cells
            matches = 0
            total_cells = 0
            classification_counts = {
                "Artifact": 0,
                "Divided": 0,
                "Healthy": 0,
                "Elongated": 0,
                "Deformed": 0
            }

            for cell_id, cell_data in self.cell_mapping.items():
                total_cells += 1

                # Get cell metrics
                cell_metrics = cell_data["metrics"]

                # Find which ideal example this cell is closest to
                best_match_class = None
                best_match_similarity = 0

                for class_name, ideal_metrics in self.ideal_metrics.items():
                    if not ideal_metrics:  # Skip if no ideal for this class
                        continue

                    # Calculate similarity to this ideal
                    metrics_to_compare = [
                        "area",
                        "perimeter",
                        "equivalent_diameter",
                        "aspect_ratio",
                        "circularity",
                        "solidity"]

                    squared_diff_sum = 0
                    valid_metrics = 0

                    for metric in metrics_to_compare:
                        if metric in cell_metrics and metric in ideal_metrics:
                            cell_value = cell_metrics[metric]
                            ideal_value = ideal_metrics[metric]

                            if cell_value is not None and ideal_value is not None and ideal_value != 0:
                                normalized_diff = (
                                    cell_value - ideal_value) / ideal_value
                                squared_diff_sum += normalized_diff ** 2
                                valid_metrics += 1

                    if valid_metrics > 0:
                        distance = (squared_diff_sum / valid_metrics) ** 0.5
                        similarity = 1 / (1 + distance)

                        if similarity > best_match_similarity:
                            best_match_similarity = similarity
                            best_match_class = class_name

                # Classify using current parameter set
                classification = classify_morphology(cell_metrics, params)
                classification_counts[classification] = classification_counts.get(
                    classification, 0) + 1

                # Check if classification matches best similarity
                if classification == best_match_class:
                    matches += 1

            # Calculate match percentage
            match_percentage = (matches / total_cells *
                                100) if total_cells > 0 else 0

            # Debug for a few trials
            if trial < 3 or match_percentage > best_match_percentage:
                print(f"\nTrial {trial+1} results:")
                print(f"Match percentage: {match_percentage:.2f}%")
                print("Classification distribution:")
                for cls, count in classification_counts.items():
                    print(f"  {cls}: {count} cells")

            # Update best if this is better
            if match_percentage > best_match_percentage:
                best_match_percentage = match_percentage
                best_parameters = params.copy()
                best_parameter_trial = trial + 1

        # Close progress dialog
        progress.setValue(100)

        # Debug: Print the best parameters
        print("\n=== BEST PARAMETERS (Trial #{}) ===".format(best_parameter_trial))
        if best_parameters:
            for key, value in best_parameters.items():
                print(f"{key}: {value:.3f}")

        # Store best parameters
        self.best_classification_parameters = best_parameters

        # Simulate reclassification to see differences
        new_classifications = {}
        for cell_id, cell_data in self.cell_mapping.items():
            cell_metrics = cell_data["metrics"]
            new_class = classify_morphology(cell_metrics, best_parameters)
            new_classifications[cell_id] = new_class

        # Compare original vs new classifications
        changes = 0
        change_matrix = {}  # From -> To counts
        for cell_id in self.original_classification:
            original = self.original_classification[cell_id]
            new = new_classifications[cell_id]

            if original != new:
                changes += 1
                key = f"{original} -> {new}"
                change_matrix[key] = change_matrix.get(key, 0) + 1

        print(f"\n=== CLASSIFICATION CHANGES ===")
        print(
            f"Total cells that would change: {changes} out of {len(self.original_classification)}")
        print("Change details:")
        for change, count in change_matrix.items():
            print(f"  {change}: {count} cells")

        # Display results with detailed information
        result_message = (
            f"Optimization complete!\n\n"
            f"Best match percentage: {best_match_percentage:.1f}%\n\n"
            f"Changes if applied: {changes} of {len(self.original_classification)} cells\n")

        # Add detail on most significant changes
        if changes > 0:
            result_message += "\nSignificant changes:\n"
            for change, count in sorted(
                    change_matrix.items(), key=lambda x: x[1], reverse=True)[
                    :3]:
                result_message += f"• {change}: {count} cells\n"

        result_message += "\nWould you like to apply these optimized parameters?"

        reply = QMessageBox.question(
            self,
            "Optimization Results",
            result_message,
            QMessageBox.Yes | QMessageBox.No,
            QMessageBox.Yes)

        if reply == QMessageBox.Yes:
            # Apply the optimized parameters and reclassify cells
            self.apply_optimized_parameters(new_classifications)

        # Return best parameters
        return best_parameters, best_match_percentage

    def apply_optimized_parameters(self, predicted_classifications=None):
        """
        Apply the optimized classification parameters to all cells.

        Args:
            predicted_classifications: Pre-calculated new classifications (optional)
        """
        if not hasattr(self, "best_classification_parameters"):
            QMessageBox.warning(
                self, "Error", "No optimized parameters available.")
            return

        # For tracking changes
        change_count = 0
        old_class_count = {
            "Artifact": 0,
            "Divided": 0,
            "Healthy": 0,
            "Elongated": 0,
            "Deformed": 0
        }
        new_class_count = {
            "Artifact": 0,
            "Divided": 0,
            "Healthy": 0,
            "Elongated": 0,
            "Deformed": 0
        }

        # Reclassify all cells using optimized parameters
        for cell_id, cell_data in self.cell_mapping.items():
            try:
                # Get current class
                old_class = cell_data["metrics"].get(
                    "morphology_class", "Unknown")
                old_class_count[old_class] = old_class_count.get(
                    old_class, 0) + 1

                # Get or calculate new class
                if predicted_classifications and cell_id in predicted_classifications:
                    new_class = predicted_classifications[cell_id]
                else:
                    cell_metrics = cell_data["metrics"]
                    new_class = classify_morphology(
                        cell_metrics, self.best_classification_parameters)

                # Count change if different
                if old_class != new_class:
                    change_count += 1
                    print(f"Cell {cell_id}: {old_class} -> {new_class}")

                # Update classification
                cell_data["metrics"]["morphology_class"] = new_class
                new_class_count[new_class] = new_class_count.get(
                    new_class, 0) + 1

            except Exception as e:
                print(f"Error reclassifying cell {cell_id}: {e}")

        # Print summary of changes
        print("\n=== CLASSIFICATION CHANGES APPLIED ===")
        print(
            f"Changed classification for {change_count} cells out of {len(self.cell_mapping)}")
        print("\nBefore counts:")
        for cls, count in old_class_count.items():
            print(f"  {cls}: {count}")
        print("\nAfter counts:")
        for cls, count in new_class_count.items():
            print(f"  {cls}: {count}")

        # Update the metrics table if it's visible
        if hasattr(self, "populate_metrics_table"):
            print("Updating metrics table...")
            self.populate_metrics_table()

        # Update any visualization
        if hasattr(self, "update_annotation_scatter"):
            print("Updating annotation scatter...")
            self.update_annotation_scatter()

        # Display a detailed before/after comparison
        self.display_classification_results(old_class_count, new_class_count)

        QMessageBox.information(
            self,
            "Reclassification Complete",
            f"All cells have been reclassified using optimized parameters.\n\n"
            f"Changed classification for {change_count} cells out of {len(self.cell_mapping)}.")

    def display_classification_results(self, before_counts, after_counts):
        """
        Display a chart comparing classification before and after optimization.

        Args:
            before_counts: Dictionary with counts before optimization
            after_counts: Dictionary with counts after optimization
        """
        self.figure_morphology_metrics.clear()
        ax = self.figure_morphology_metrics.add_subplot(111)

        # Get all class labels
        all_classes = sorted(
            set(list(before_counts.keys()) + list(after_counts.keys())))

        # Set up for bar chart
        x = range(len(all_classes))
        width = 0.35

        # Create the bars
        before_values = [before_counts.get(cls, 0) for cls in all_classes]
        after_values = [after_counts.get(cls, 0) for cls in all_classes]

        # Plot the bars
        before_bars = ax.bar([i - width / 2 for i in x],
                             before_values, width, label='Before Optimization')
        after_bars = ax.bar([i + width / 2 for i in x],
                            after_values, width, label='After Optimization')

        # Add labels and titles
        ax.set_xlabel('Morphology Class')
        ax.set_ylabel('Cell Count')
        ax.set_title('Cell Classification Before vs After Optimization')
        ax.set_xticks(x)
        ax.set_xticklabels(all_classes)
        ax.legend()

        # Add value labels on the bars
        for i, v in enumerate(before_values):
            ax.text(i - width / 2, v + 0.5, str(v), ha='center')

        for i, v in enumerate(after_values):
            ax.text(i + width / 2, v + 0.5, str(v), ha='center')

        # Highlight differences
        for i, (before, after) in enumerate(zip(before_values, after_values)):
            if before != after:
                diff = after - before
                color = 'green' if diff > 0 else 'red'
                ax.text(i,
                        max(before,
                            after) + 5,
                        f"{'+' if diff > 0 else ''}{diff}",
                        ha='center',
                        color=color,
                        fontweight='bold')

        # Draw the plot
        self.canvas_morphology_metrics.draw()

    def export_metrics_to_csv(self):
        """
        Exports the metrics table data to a CSV file.
        """
        try:
            if not self.cell_mapping:
                QMessageBox.warning(self, "Error", "No cell data available.")
                return

            metrics_data = [
                {**{"ID": cell_id}, **data["metrics"]}
                for cell_id, data in self.cell_mapping.items()
            ]
            metrics_df = pd.DataFrame(metrics_data)

            if metrics_df.empty:
                QMessageBox.warning(
                    self, "Error", "No data available to export.")
                return

            save_path, _ = QFileDialog.getSaveFileName(
                self, "Save Metrics Data", "", "CSV Files (*.csv);;All Files (*)")
            if save_path:
                metrics_df.to_csv(save_path, index=False)
                QMessageBox.information(
                    self, "Success", f"Metrics data exported to {save_path}"
                )
            else:
                QMessageBox.warning(self, "Cancelled", "Export cancelled.")
        except Exception as e:
            QMessageBox.critical(self, "Error", f"An error occurred: {str(e)}")

    def update_annotation_scatter(self):
        try:
            # Extract current frame and segmentation
            t = self.slider_t.value()
            p = self.slider_p.value()
            c = self.slider_c.value() if self.has_channels else None
            frame = self.get_current_frame(t, p, c)

            segmented_image = self.image_data.segmentation_cache[t, p, c]

            # Extract cell metrics
            self.cell_mapping = extract_cells_and_metrics(
                frame, segmented_image)
            self.populate_metrics_table()

            # Prepare DataFrame
            metrics_data = [
                {**{"ID": cell_id}, **data["metrics"], **
                    {"Class": data["metrics"]["morphology_class"]}}
                for cell_id, data in self.cell_mapping.items()
            ]
            morphology_df = pd.DataFrame(metrics_data)

            # Select numeric features for PCA
            numeric_features = [
                'area',
                'perimeter',
                'equivalent_diameter',
                'orientation',
                'aspect_ratio',
                'circularity',
                'solidity']
            X = morphology_df[numeric_features].values

            # Scale the features
            scaler = StandardScaler()
            X_scaled = scaler.fit_transform(X)

            # Perform PCA
            pca = PCA(n_components=2)
            principal_components = pca.fit_transform(X_scaled)

            # Store PCA results
            pca_df = pd.DataFrame(principal_components, columns=['PC1', 'PC2'])
            pca_df['Class'] = morphology_df['Class']
            pca_df['ID'] = morphology_df['ID']

            # Plot PCA scatter
            self.figure_annot_scatter.clear()
            ax = self.figure_annot_scatter.add_subplot(111)
            scatter = ax.scatter(
                pca_df['PC1'],
                pca_df['PC2'],
                c=[
                    self.morphology_colors_rgb[class_] for class_ in pca_df['Class']],
                s=50,
                edgecolor='w',
                picker=True)

            ax.set_title("PCA Scatter Plot")
            ax.set_xlabel("PC1")
            ax.set_ylabel("PC2")

            # Enable interactive annotations and highlighting
            self.annotate_scatter_points(ax, scatter, pca_df)

            self.canvas_annot_scatter.draw()

        except Exception as e:
            QMessageBox.warning(self, "Error", f"An error occurred: {str(e)}")

    def segment_all(self):
        """
        Segments all positions and timesteps directly.
        Uses the channel selected in the UI
        """

        c = self.slider_c.value() if self.has_channels else None

        # Create list to store segmented results
        segmented_results = []
        frame_num = self.image_data.data.shape[0]
        position_num = self.dimensions.get("P", 1)

        for t in tqdm(range(frame_num), desc="Time"):
            for p in tqdm(range(position_num), desc="Position"):
                self.image_data.segmentation_cache.with_model(
                    self.model_dropdown.currentText())  # Setting the model we want
                segmented = self.image_data.segmentation_cache[t, p, c]

    def segment_this_p(self):
        p = self.slider_p.value()
        c = self.slider_c.value() if self.has_channels else None

        # Create list to store segmented results
        segmented_results = []
        total_frames = self.image_data.data.shape[0]

        for t in tqdm(range(total_frames), desc="Segmenting frames"):
            self.image_data.segmentation_cache.with_model(
                self.model_dropdown.currentText())  # Setting the model we want
            segmented = self.image_data.segmentation_cache[t, p, c]

            # Label segmented objects (Assign unique label to each object)
            labeled_cells = label(segmented)

            # Visualize labeled segmentation
            # plt.figure(figsize=(5, 5))
            # # Color-coded labels
            # plt.imshow(labeled_cells, cmap='nipy_spectral')
            # plt.title(f'Labeled Segmentation - Frame {t}')
            # plt.axis('off')
            # plt.show()

            segmented_results.append(labeled_cells)

        # Convert list to numpy array
        self.segmented_time_series = np.array(segmented_results)
        # Set to false when new segmentation is needed
        self.is_time_series_segmented = True

        QMessageBox.information(
            self, "Segmentation Complete",
            f"Segmentation for all time points is complete. Shape: {self.segmented_time_series.shape}"
        )

    def get_current_frame(self, t, p, c=None):
        """
        Retrieve the current frame based on slider values for time, position, and channel.
        """
        if self.image_data.is_nd2:
            if self.has_channels:
                frame = self.image_data.data[t, p, c]
            else:
                frame = self.image_data.data[t, p]
        else:
            frame = self.image_data.data[t]

        # Convert to NumPy array if needed
        return np.array(frame)

    def annotate_scatter_points(self, ax, scatter, pca_df):
        """
        Adds interactive hover annotations and click event to highlight a selected cell.

        Parameters:
        ax : matplotlib.axes.Axes
            The axes object for the scatter plot.
        scatter : matplotlib.collections.PathCollection
            The scatter plot object.
        pca_df : pd.DataFrame
            DataFrame containing PCA results with cell IDs and classes.
        """
        annot = ax.annotate(
            "",
            xy=(0, 0),
            xytext=(10, 10),
            textcoords="offset points",
            ha="center",
            bbox=dict(boxstyle="round", fc="w"),
            arrowprops=dict(arrowstyle="->"),
        )
        annot.set_visible(False)

        def update_annot(ind):
            """Update annotation text and position based on hovered point."""
            index = ind["ind"][0]
            pos = scatter.get_offsets()[index]
            annot.xy = pos
            selected_id = int(pca_df.iloc[index]["ID"])
            cell_class = pca_df.iloc[index]["Class"]
            annot.set_text(f"ID: {selected_id}\nClass: {cell_class}")
            annot.get_bbox_patch().set_alpha(0.8)

        def on_hover(event):
            """Handle hover events to show annotations."""
            vis = annot.get_visible()
            if event.inaxes == ax:
                cont, ind = scatter.contains(event)
                if cont:
                    update_annot(ind)
                    annot.set_visible(True)
                    self.canvas_annot_scatter.draw_idle()
                else:
                    if vis:
                        annot.set_visible(False)
                        self.canvas_annot_scatter.draw_idle()

        def on_click(event):
            """Handle click events to highlight the selected cell in the segmented image."""
            if event.inaxes == ax:
                cont, ind = scatter.contains(event)
                if cont:
                    index = ind["ind"][0]
                    selected_id = int(pca_df.iloc[index]["ID"])
                    cell_class = pca_df.iloc[index]["Class"]
                    self.highlight_cell_in_image(selected_id)

        self.canvas_annot_scatter.mpl_connect("motion_notify_event", on_hover)
        self.canvas_annot_scatter.mpl_connect("button_press_event", on_click)

        # Add legend using self.morphology_colors_rgb
        handles = [
            plt.Line2D(
                [0], [0],
                marker='o',
                color=color,
                label=key,
                markersize=8,
                linestyle='',
            )
            for key, color in self.morphology_colors_rgb.items()
        ]
        ax.legend(
            handles=handles,
            title="Morphology Class",
            loc='best',
        )

    def on_table_item_click(self, item):
        row = item.row()

        cell_id = self.metrics_table.item(row, 0).text()

        # print(f"Row {row} clicked, Cell ID: {cell_id}")

        self.highlight_cell_in_image(cell_id)

    def highlight_cell_in_image(self, cell_id):
        # print(f"🔍 Highlighting cell with ID: {cell_id}")

        t = self.slider_t.value()
        p = self.slider_p.value()
        c = self.slider_c.value() if self.has_channels else None

        # Get the binary segmentation
        segmented_image = self.image_data.segmentation_cache[t, p, c]

        if segmented_image is None:
            QMessageBox.warning(self, "Error", "Segmented image not found.")
            return

        # Debug info
        unique_labels = np.unique(segmented_image)
        # print(f"🔍 Unique labels in segmented image: {unique_labels}")

        # Ensure cell ID is an integer
        cell_id = int(cell_id)

        # Ensure stored cell mappings exist
        if not hasattr(self, "cell_mapping") or not self.cell_mapping:
            QMessageBox.warning(
                self,
                "Error",
                "No stored cell mappings found. Did you classify cells first?")
            return

        available_ids = list(map(int, self.cell_mapping.keys()))
        # print(f"📝 Available Segmentation Cell IDs: {available_ids}")

        if cell_id not in available_ids:
            QMessageBox.warning(
                self,
                "Error",
                f"Cell ID {cell_id} not found in segmentation. Available IDs: {available_ids}")
            return

        # Get the bounding box coordinates for the selected cell
        y1, x1, y2, x2 = self.cell_mapping[cell_id]["bbox"]

        # Create a visualization of the segmented image
        # Convert binary segmentation to RGB for visualization
        segmented_rgb = cv2.cvtColor((segmented_image > 0).astype(
            np.uint8) * 255, cv2.COLOR_GRAY2BGR)

        # Create a mask for just this cell based on the bounding box
        cell_mask = np.zeros_like(segmented_image, dtype=np.uint8)

        # Extract the region of interest from the segmentation
        roi = segmented_image[y1:y2, x1:x2]

        # If there are cells in the ROI, isolate the main one
        if roi.max() > 0:
            # Use connected components to find distinct objects in the ROI
            num_labels, labels, stats, centroids = cv2.connectedComponentsWithStats(
                roi, connectivity=8)

            # Find the largest component (excluding background)
            largest_label = 1  # Default to first label
            largest_area = 0

            for label in range(1, num_labels):  # Skip background (0)
                area = stats[label, cv2.CC_STAT_AREA]
                if area > largest_area:
                    largest_area = area
                    largest_label = label

            # Create mask for the largest component
            roi_mask = (labels == largest_label).astype(np.uint8) * 255

            # Place the ROI mask back in the full image mask
            cell_mask[y1:y2, x1:x2] = roi_mask

        # Highlight the cell in red on the segmented image
        segmented_rgb[cell_mask > 0] = [0, 0, 255]  # BGR format - Red

        # Also draw the bounding box in blue
        cv2.rectangle(segmented_rgb, (x1, y1), (x2, y2),
                      (255, 0, 0), 1)  # Blue rectangle

        # Add cell ID text
        cv2.putText(segmented_rgb, str(cell_id), (x1, y1 - 5),
                    cv2.FONT_HERSHEY_SIMPLEX, 0.5, (0, 255, 0), 1)  # Green text

        # Convert to QImage and display
        height, width = segmented_rgb.shape[:2]
        bytes_per_line = 3 * width

        qimage = QImage(segmented_rgb.data, width, height,
                        bytes_per_line, QImage.Format_RGB888)
        pixmap = QPixmap.fromImage(qimage).scaled(
            self.image_label.size(),
            Qt.KeepAspectRatio,
            Qt.SmoothTransformation)
        self.image_label.setPixmap(pixmap)

        # print(
        # f"✅ Successfully highlighted cell {cell_id} at bounding box {(y1, x1,
        # y2, x2)}")

    def highlight_cell(self, cell_id):
        """Highlight a specific cell when clicked on PCA plot"""
        print(f"App: Highlighting cell {cell_id}")

        # Ensure cell ID is an integer
        cell_id = int(cell_id)

        # Check if we have the cell mapping
        if not hasattr(self, "current_cell_mapping") or cell_id not in self.current_cell_mapping:
            print(f"Cell {cell_id} not found in current mapping")
            return

        # Get current frame parameters from ViewAreaWidget
        t = self.viewArea.current_t
        p = self.viewArea.current_p
        c = self.viewArea.current_c

        try:
            # Get the segmentation
            segmented_image = self.image_data.segmentation_cache[t, p, c]

            if segmented_image is None:
                print(f"No segmentation available for highlighting")
                return

            # Create single-cell mapping for the selected cell
            single_cell_mapping = {cell_id: self.current_cell_mapping[cell_id]}

            # Import the morphology function
            from morphology import annotate_binary_mask

            # Create highlighted image with just the one cell
            highlighted_image = annotate_binary_mask(
                segmented_image, single_cell_mapping)

            # Display on the view area's image label
            height, width = highlighted_image.shape[:2]
            qimage = QImage(highlighted_image.data, width, height,
                            highlighted_image.strides[0], QImage.Format_RGB888)
            pixmap = QPixmap.fromImage(qimage).scaled(
                self.viewArea.image_label.size(), Qt.KeepAspectRatio, Qt.SmoothTransformation)
            self.viewArea.image_label.setPixmap(pixmap)

        except Exception as e:
            import traceback
            print(f"Error highlighting cell: {e}")
            traceback.print_exc()

    # def highlight_selected_cell(self, cell_id, cache_key):
    #     """
    #     Highlights a selected cell on the segmented image when a point on the scatter plot is clicked.

    #     Parameters:
    #     -----------
    #     cell_id : int
    #         ID of the cell to highlight.
    #     cache_key : tuple
    #         Key to retrieve cached segmentation and cell mapping.
    #     """
    #     # Ensure cell mapping exists
    #     if not hasattr(self, "cell_mapping") or not self.cell_mapping:
    #         QMessageBox.warning(self, "Error", "Cell mapping not initialized.")
    #         return

    #     # Retrieve bounding box for the selected cell
    #     if cell_id not in self.cell_mapping:
    #         QMessageBox.warning(self, "Error", f"Cell ID {cell_id} not found.")
    #         return

    #     bbox = self.cell_mapping[cell_id]["bbox"]
    #     y1, x1, y2, x2 = bbox  # Correct order (y1, x1, y2, x2)

    #     # Create a copy of the annotated image to avoid overwriting
    #     highlighted_image = self.annotated_image.copy()
    #     cv2.rectangle(highlighted_image, (x1, y1), (x2, y2),
    #                   (255, 0, 0), 2)  # Highlight with red box

    #     # Display the highlighted image in the scatter plot tab
    #     height, width = highlighted_image.shape[:2]
    #     qimage = QImage(
    #         highlighted_image.data,
    #         width,
    #         height,
    #         highlighted_image.strides[0],
    #         QImage.Format_RGB888,
    #     )
    #     pixmap = QPixmap.fromImage(qimage).scaled(
    #         self.annotated_image_label.size(),
    #         Qt.KeepAspectRatio,
    #         Qt.SmoothTransformation,
    #     )
    #     self.annotated_image_label.setPixmap(pixmap)

    def generate_morphology_data(self):
        # Generate morphological data for the annotated tab
        t = self.slider_t.value()
        p = self.slider_p.value()
        c = self.slider_c.value() if self.has_channels else None

        # Get segmented image
        segmented_image = self.get_segmented_data(t, p, c)

        # Extract morphology
        self.morphology_data = extract_cell_morphologies(segmented_image)

        # Automatically plot default metrics
        self.update_annotation_scatter()

    # TODO: remove
    def generate_annotations_and_scatter(self):
        t = self.slider_t.value()
        p = self.slider_p.value()
        c = self.slider_c.value() if self.has_channels else None

        # Extract the current frame
        image_data = self.image_data.data
        if self.image_data.is_nd2:
            if self.has_channels:
                image_data = image_data[t, p, c]
            else:
                image_data = image_data[t, p]
        else:
            image_data = image_data[t]

        # Ensure image_data is a numpy array
        image_data = np.array(image_data)

        # Perform segmentation
        segmented_image = segment_this_image(image_data)

        # Extract cells and their metrics
        self.cell_mapping = extract_cells_and_metrics(
            image_data, segmented_image)

        if not self.cell_mapping:
            QMessageBox.warning(
                self, "No Cells", "No cells detected in the current frame."
            )
            return

        # Populate the metrics table
        self.populate_metrics_table()

        # Annotate the original image
        try:
            annotated_image = annotate_image(image_data, self.cell_mapping)
        except ValueError as e:
            print(f"Annotation Error: {e}")
            QMessageBox.warning(self, "Annotation Error", str(e))
            return

        # Display the annotated image
        height, width = annotated_image.shape[:2]
        qimage = QImage(
            annotated_image.data,
            width,
            height,
            annotated_image.strides[0],
            QImage.Format_RGB888,
        )
        pixmap = QPixmap.fromImage(qimage).scaled(
            self.annotated_image_label.size(),
            Qt.KeepAspectRatio,
            Qt.SmoothTransformation,
        )
        self.annotated_image_label.setPixmap(pixmap)

        # Generate scatter plot
        self.generate_scatter_plot()

    def populate_metrics_table(self):
        if not self.cell_mapping:
            QMessageBox.warning(
                self, "Error", "No cell data available for metrics table.")
            return

        # Convert cell mapping to a DataFrame
        metrics_data = [
            {**{"ID": cell_id}, **data["metrics"]}
            for cell_id, data in self.cell_mapping.items()
        ]
        metrics_df = pd.DataFrame(metrics_data)

        # Round numerical columns to 2 decimal places
        numeric_columns = [
            'area',
            'perimeter',
            'equivalent_diameter',
            'orientation',
            'aspect_ratio',
            'circularity',
            'solidity']  # Adjust based on actual column names
        metrics_df[numeric_columns] = metrics_df[numeric_columns].round(2)

        # Update QTableWidget
        self.metrics_table.setRowCount(metrics_df.shape[0])
        self.metrics_table.setColumnCount(metrics_df.shape[1])
        self.metrics_table.setHorizontalHeaderLabels(metrics_df.columns)

        for row in range(metrics_df.shape[0]):
            for col, value in enumerate(metrics_df.iloc[row]):
                self.metrics_table.setItem(
                    row, col, QTableWidgetItem(str(value)))

    def generate_scatter_plot(self):
        areas = [data["metrics"]["area"]
                 for data in self.cell_mapping.values()]
        perimeters = [
            data["metrics"]["perimeter"] for data in self.cell_mapping.values()
        ]
        ids = list(self.cell_mapping.keys())

        self.figure_scatter_plot.clear()
        ax = self.figure_scatter_plot.add_subplot(111)

        # Create scatter plot with interactivity
        scatter = ax.scatter(
            areas,
            perimeters,
            c=areas,
            cmap="viridis",
            picker=True)
        ax.set_title("Area vs Perimeter")
        ax.set_xlabel("Area")
        ax.set_ylabel("Perimeter")

        # Annotate scatter points with IDs
        for i, txt in enumerate(ids):
            ax.annotate(txt, (areas[i], perimeters[i]))

        # Add click event handling
        self.figure_scatter_plot.canvas.mpl_connect(
            "pick_event", lambda event: self.on_scatter_click(event)
        )

        self.canvas_scatter_plot.draw()

    def on_scatter_click(self, event):
        # Get the index of the clicked point
        ind = event.ind[0]  # Index of the clicked point
        cell_id = list(self.cell_mapping.keys())[ind]

        print(f"Clicked on scatter point: ID {cell_id}")

        # Extract the specific image frame
        t = self.slider_t.value()
        p = self.slider_p.value()
        c = self.slider_c.value() if self.has_channels else None

        if self.image_data.is_nd2:
            if self.has_channels:
                image_data = self.image_data.data[t, p, c]
            else:
                image_data = self.image_data.data[t, p]
        else:
            image_data = self.image_data.data[t]

        image_data = np.array(image_data)  # Ensure it's a NumPy array

        # Highlight the corresponding cell in the annotated image
        annotated_image = annotate_image(
            image_data, {cell_id: self.cell_mapping[cell_id]}
        )

        # Update the annotated image display
        height, width = annotated_image.shape[:2]
        qimage = QImage(
            annotated_image.data,
            width,
            height,
            annotated_image.strides[0],
            QImage.Format_RGB888,
        )
        pixmap = QPixmap.fromImage(qimage).scaled(
            self.annotated_image_label.size(),
            Qt.KeepAspectRatio,
            Qt.SmoothTransformation,
        )
        self.annotated_image_label.setPixmap(pixmap)<|MERGE_RESOLUTION|>--- conflicted
+++ resolved
@@ -163,7 +163,6 @@
         pub.subscribe(self.on_exp_loaded, "experiment_loaded")
         pub.subscribe(self.on_image_request, "image_request")
         pub.subscribe(self.on_segmentation_request, "segmentation_request")
-<<<<<<< HEAD
         pub.subscribe(self.on_draw_cell_bounding_boxes,
                       "draw_cell_bounding_boxes")
         pub.subscribe(self.highlight_cell, "highlight_cell_requested")
@@ -179,10 +178,6 @@
             print("No image_data available")
             callback(None)
 
-=======
-    
-    # Sets experiment and loads image data
->>>>>>> 6c7d6d75
     def on_exp_loaded(self, experiment: Experiment):
         self.curr_experiment = experiment
         self.image_data = ImageData.load_nd2(experiment.nd2_files)
