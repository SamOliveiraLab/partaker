from pathlib import Path
import json
import os
from typing import Union, Sequence
import nd2
import dask.array as da
from pubsub import pub

from segmentation.segmentation_cache import SegmentationCache
from segmentation.segmentation_service import SegmentationService
from segmentation.segmentation_models import SegmentationModels

"""
Can hold either an ND2 file or a series of images
"""


class ImageData:
    def __init__(self, data, path, is_nd2=True):
        self.data = data
        self.nd2_filename = path
        self.processed_images = []
        self.is_nd2 = is_nd2

        # Initialize segmentation components
        self.segmentation_cache = SegmentationCache(data)
        self.segmentation_service = SegmentationService(
            cache=self.segmentation_cache,
            models=SegmentationModels(),
            data_getter=self._get_raw_image
        )

        pub.subscribe(self._access, "raw_image_request")
        pub.sendMessage("image_data_loaded", image_data=self)

    def _get_raw_image(self, t, p, c):
        """Helper method to retrieve raw images"""

        if len(self.data.shape) == 5:  # - has channel
            raw_image = self.data[t, p, c]
        elif len(self.data.shape) == 4:  # - no channel
            raw_image = self.data[t, p]
        else:
            print(f"Unusual data format: {len(self.data.shape)} dimensions")
            if len(self.data.shape) >= 3:
                raw_image = self.data[t, p]
            else:
                raw_image = self.data[t]

        # Compute if it's a dask array
        if hasattr(raw_image, 'compute'):
            raw_image = raw_image.compute()

        return raw_image

    def _access(self, time, position, channel):

        image = self._get_raw_image(time, position, channel)
        pub.sendMessage("image_ready",
                        image=image,
                        time=time,
                        position=position,
                        channel=channel,
                        mode='normal')

    @classmethod
<<<<<<< HEAD
    def load_nd2(cls, file_path: str):
        with nd2.ND2File(file_path) as nd2_file:
            image_data = ImageData(data=nd2.imread(
                file_path, dask=True), path=file_path, is_nd2=True)
=======
    def load_nd2(cls, file_paths: Union[str, Sequence[str]]):
        """
        Load one or more ND2 files, verify that channel count, image height and width match,
        crop the P-dimension (second axis) to the smallest found, concatenate along time axis,
        and print the final shape.
        """

        if isinstance(file_paths, str):
            file_paths = [file_paths]

        arrays = []
        p_dims = []
        channels = height = width = None

        for path in file_paths:
            arr = nd2.imread(path, dask=True) # Lazy load dask
            shape = arr.shape
            if len(shape) < 5:
                raise ValueError(
                    f"File {path} has shape {shape}; expected (T, P, C, Y, X)"
                )

            T, P, C, Y, X = shape

            if channels is None:
                # Set C, Y, X on the first file
                channels, height, width = C, Y, X
            else:
                # Check if files are "castable"
                if C != channels:
                    raise ValueError(f"{path}: channels {C} != {channels}")
                if Y != height:
                    raise ValueError(f"{path}: height {Y} != {height}")
                if X != width:
                    raise ValueError(f"{path}: width {X} != {width}")

            p_dims.append(P)
            arrays.append(arr)

        # Crop all files to the smallest P
        # TODO: check if this is valid
        min_p = min(p_dims)
        cropped = [arr[:, :min_p, :, :, :] for arr in arrays]

        full_data = da.concatenate(cropped, axis=0)

        print(f"Loaded {len(file_paths)} file(s). "
              f"Cropped P to {min_p}. Final array shape: {full_data.shape}")
>>>>>>> 6c7d6d75

        return cls(data=full_data, path=file_paths, is_nd2=True)

    def save(self, filename: str):
        """Saves state to file
        Doesn't save nd2 since it is already stored in a file
        """
        base_dir = Path(filename)
        os.makedirs(base_dir, exist_ok=True)

        # Save segmentation cache if it exists
        if self.segmentation_cache is not None:
            cache_path = base_dir / "segmentation_cache.h5"
            self.segmentation_cache.save(str(cache_path))

        # Save other container data
        container_data = {
            'nd2_filename': self.nd2_filename,
            'is_nd2': self.is_nd2
        }

        # Save container metadata
        with open(base_dir / "image_data.json", 'w') as f:
            json.dump(container_data, f)

    @classmethod
    def load(cls, filename):
        """Load imagedata from path"""
        base_dir = Path(filename)

        # Load imagedata metadata
        meta_path = base_dir / "image_data.json"
        if meta_path.exists():
            with open(meta_path, 'r') as f:
                meta_json = json.load(f)
                nd2_filename = meta_json.get('nd2_filename')
                is_nd2 = meta_json.get('is_nd2', True)

                # Use load_nd2 to create the instance properly
                if nd2_filename and os.path.exists(nd2_filename):
                    image_data = cls.load_nd2(nd2_filename)

                    # Load segmentation cache if file exists
                    cache_path = base_dir / "segmentation_cache.h5"
                    if cache_path.exists():
                        image_data.segmentation_cache = SegmentationCache.load(
                            str(cache_path), image_data.data)

                    return image_data
                else:
                    raise FileNotFoundError(
                        f"ND2 file not found: {nd2_filename}")
        else:
            raise FileNotFoundError(f"Metadata file not found in {filename}")<|MERGE_RESOLUTION|>--- conflicted
+++ resolved
@@ -64,12 +64,7 @@
                         mode='normal')
 
     @classmethod
-<<<<<<< HEAD
-    def load_nd2(cls, file_path: str):
-        with nd2.ND2File(file_path) as nd2_file:
-            image_data = ImageData(data=nd2.imread(
-                file_path, dask=True), path=file_path, is_nd2=True)
-=======
+
     def load_nd2(cls, file_paths: Union[str, Sequence[str]]):
         """
         Load one or more ND2 files, verify that channel count, image height and width match,
@@ -118,7 +113,6 @@
 
         print(f"Loaded {len(file_paths)} file(s). "
               f"Cropped P to {min_p}. Final array shape: {full_data.shape}")
->>>>>>> 6c7d6d75
 
         return cls(data=full_data, path=file_paths, is_nd2=True)
 
