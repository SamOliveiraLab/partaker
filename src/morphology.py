import cv2
import numpy as np
import pandas as pd
from tqdm import tqdm


def extract_individual_cells(image, segmented_image):
    """
    Extracts individual cells from the original image based on the segmented mask.

    Parameters:
    -----------
    image : np.ndarray
        The original grayscale or raw image.
    segmented_image : np.ndarray
        The binary segmented image where each cell is labeled uniquely.

    Returns:
    --------
    List of tuples where each tuple contains:
        - Cropped cell image (np.ndarray)
        - Bounding box (x, y, w, h)
    """
    # Ensure the images are the same size
    assert image.shape == segmented_image.shape, "Image and segmented image must have the same dimensions."

    # Find connected components in the segmented mask
    num_labels, labels, stats, _ = cv2.connectedComponentsWithStats(
        segmented_image, connectivity=8)

    # Extract individual cells
    extracted_cells = []
    for label in range(1, num_labels):  # Skip the background (label=0)
        # Extract bounding box for the label
        x, y, w, h, area = stats[label]

        # Skip small regions (noise)
        if area < 50:
            continue

        # Crop the corresponding region from the original image
        cropped_cell = image[y:y + h, x:x + w]
        extracted_cells.append((cropped_cell, (x, y, w, h)))

    return extracted_cells


def classify_morphology(metrics):
    """
    Classify cell morphology based on its metrics.

    Parameters:
    - metrics: dict, a dictionary containing cell metrics (area, aspect_ratio, circularity, perimeter, solidity, orientation).

    Returns:
    - str, the morphology class (e.g., 'Small', 'Round', 'Normal', 'Elongated', 'Deformed').
    """
    area = metrics.get("area", 0)
    aspect_ratio = metrics.get("aspect_ratio", 0)
    circularity = metrics.get("circularity", 0)
    perimeter = metrics.get("perimeter", 0)
    solidity = metrics.get("solidity", 1)
    orientation = metrics.get("orientation", 0)

    # Small Cells
    if area < 1500 and perimeter < 200 and aspect_ratio < 3:
        return "Small"

<<<<<<< HEAD
    # Round Cells
    elif 1500 <= area < 3000 and 0.85 <= solidity <= 0.95 and circularity > 0.6 and 3 <= aspect_ratio < 6:
=======
    if area < 300:
>>>>>>> 173efd3f
        return "Small"

    # Normal Cells
    elif 0.7 <= circularity <= 0.9 and 1.2 <= aspect_ratio < 3 and 0.9 <= solidity <= 1.0:
        return "Normal"

    # Elongated Cells
    elif area >= 3000 and aspect_ratio >= 6 and circularity < 0.3:
        return "Elongated"

    # Deformed Cells
    else:
<<<<<<< HEAD
        return "Normal"
=======
        return "Deformed"
>>>>>>> 173efd3f


def extract_cells_and_metrics(image, segmented_image):
    """
    Extract individual cells, their bounding boxes, and metrics from a segmented image.

    Parameters:
    - image: np.ndarray, the original grayscale image.
    - segmented_image: np.ndarray, the binary segmented image.

    Returns:
    - cell_mapping: dict, a dictionary with cell IDs as keys and a dictionary of metrics and bounding boxes as values.
    """
    from skimage.measure import regionprops, label
    from skimage.color import rgb2gray
    from skimage.transform import resize

    # Debugging: print input shapes
    print(f"Original image shape: {image.shape}")
    print(f"Segmented image shape: {segmented_image.shape}")

    # Ensure the intensity image is single-channel (convert if multi-channel)
    if image.ndim == 3 and image.shape[-1] in [3, 4]:  # RGB or RGBA
        print("Converting multi-channel image to grayscale.")
        image = rgb2gray(image)

    # Check and handle shape mismatches between the intensity image and the
    # segmented image
    if image.shape != segmented_image.shape:
        print(
            f"Resizing intensity image from {image.shape} to {segmented_image.shape}")
        image = resize(
            image,
            segmented_image.shape,
            preserve_range=True,
            anti_aliasing=True)

    # Label connected regions in the segmented image
    labeled_image = label(segmented_image)

    # Debugging: print labeled image shape
    print(f"Labeled image shape: {labeled_image.shape}")

    # Extract properties for each labeled region
    cell_mapping = {}
    for region in regionprops(labeled_image, intensity_image=image):
        if region.area < 50:  # Filter out small regions (noise)
            continue

        # Calculate bounding box and metrics
        x1, y1, x2, y2 = region.bbox  # Bounding box coordinates
        metrics = {
            "area": region.area,
            "perimeter": region.perimeter,
            "equivalent_diameter": region.equivalent_diameter,
            "orientation": region.orientation,
            "aspect_ratio": region.major_axis_length / region.minor_axis_length
            if region.minor_axis_length > 0
            else 0,
            "circularity": (4 * np.pi * region.area) / (region.perimeter**2)
            if region.perimeter > 0
            else 0,
            "solidity": region.solidity,
        }

        # Classify the cell's morphology
        metrics["morphology_class"] = classify_morphology(metrics)

        # Add cell information to the mapping
        cell_id = len(cell_mapping) + 1
        cell_mapping[cell_id] = {
            "bbox": (x1, y1, x2, y2),
            "metrics": metrics,
        }

    return cell_mapping


def annotate_image(image, cell_mapping):
    """
    Annotate the original image with bounding boxes and IDs for detected cells.
    """
    if not isinstance(image, np.ndarray):
        raise ValueError("The input image is not a valid numpy array.")
    print(f"Annotating image of shape: {image.shape}")  # Debugging

    # Ensure it's in RGB format
    annotated = cv2.cvtColor(image, cv2.COLOR_GRAY2RGB)
    for cell_id, data in cell_mapping.items():
        x1, y1, x2, y2 = data["bbox"]
        cv2.rectangle(annotated, (x1, y1), (x2, y2), (0, 255, 0), 2)
        cv2.putText(annotated, str(cell_id), (x1, y1 - 10),
                    cv2.FONT_HERSHEY_SIMPLEX, 0.5, (0, 255, 0), 1)
    return annotated


def annotate_binary_mask(segmented_image, cell_mapping):
    """
    Annotate the binary segmented mask with bounding boxes and morphology class color codes.

    Parameters:
    -----------
    segmented_image : np.ndarray
        The binary segmented mask (black and white).
    cell_mapping : dict
        Cell ID mapping with metrics and bounding boxes.

    Returns:
    --------
    annotated : np.ndarray
        Annotated binary mask with bounding boxes and labels.
    """
    # Ensure input is grayscale
    if len(segmented_image.shape) == 3:
        segmented_image = cv2.cvtColor(segmented_image, cv2.COLOR_BGR2GRAY)

    # Convert grayscale to RGB for annotations
    annotated = cv2.cvtColor(segmented_image, cv2.COLOR_GRAY2RGB)

    # Define color mapping for morphology classes
    morphology_colors = {
        "Small": (0, 0, 255),  # Blue
        "Round": (255, 0, 0),  # Red
        "Normal": (0, 255, 0),  # Green
        "Elongated": (255, 255, 0),  # Yellow
        "Deformed": (255, 0, 255),  # Magenta
    }

    for cell_id, data in cell_mapping.items():
        y1, x1, y2, x2 = data["bbox"]

        # Get the morphology class and corresponding color
        morphology_class = data["metrics"].get("morphology_class", "Normal")
        color = morphology_colors.get(
            morphology_class, (255, 255, 255))  # Default to white

        # Draw bounding box with morphology-specific color
        cv2.rectangle(annotated, (x1, y1), (x2, y2), color, 2)

        # Add text label for cell ID and class
        label = f"{cell_id}: {morphology_class}"
        cv2.putText(
            annotated,
            label,
            (x1, y1 - 10),
            cv2.FONT_HERSHEY_SIMPLEX,
            0.5,
            color,
            1,
            cv2.LINE_AA,
        )

    return annotated


def extract_cell_morphologies(binary_image: np.array) -> pd.DataFrame:
    """
    Extracts cell morphologies from a binarized image with robust error handling.

    Parameters:
    binary_image (numpy.ndarray): Binarized image where cells are white (255) and background is black (0).

    Returns:
    pd.DataFrame: DataFrame containing morphology properties for each cell.
    """
    contours, _ = cv2.findContours(
        binary_image, cv2.RETR_EXTERNAL, cv2.CHAIN_APPROX_SIMPLE)

    morphologies = []

    for contour in contours:
        try:
            area = cv2.contourArea(contour)
            if area < 5:  # Ignore noise
                continue

            perimeter = cv2.arcLength(contour, True)
            x, y, w, h = cv2.boundingRect(contour)

            if h == 0 or w == 0:
                continue

            aspect_ratio = float(w) / h
            rect_area = w * h
            extent = float(area) / rect_area if rect_area > 0 else 0
            hull = cv2.convexHull(contour)
            hull_area = cv2.contourArea(hull)
            solidity = float(area) / hull_area if hull_area > 0 else 0
            equivalent_diameter = np.sqrt(4 * area / np.pi)

            if len(contour) >= 5:
                (_, _), (_, _), angle = cv2.fitEllipse(contour)
            else:
                angle = np.nan

            metrics = {
                "area": area,
                "perimeter": perimeter,
                "aspect_ratio": aspect_ratio,
                "extent": extent,
                "solidity": solidity,
                "equivalent_diameter": equivalent_diameter,
                "orientation": angle,
            }

            # Add classification
            metrics["morphology_class"] = classify_morphology(metrics)
            morphologies.append(metrics)

        except Exception as e:
            print(f"Error processing contour: {e}")
            continue

    if morphologies:
        return pd.DataFrame(morphologies)
    else:
        return pd.DataFrame(
            columns=[
                "area",
                "perimeter",
                "aspect_ratio",
                "extent",
                "solidity",
                "equivalent_diameter",
                "orientation",
                "morphology_class"])


def extract_cell_morphologies_time(
        segmented_imgs: np.array,
        **kwargs) -> pd.DataFrame:
    """
    Extracts cell morphologies from a series of segmented images.

    Parameters:
    segmented_imgs (numpy.ndarray): 3D array of segmented binary images.

    Returns:
    pd.DataFrame: A DataFrame with averaged metrics for each time frame.
    """
    metrics = []
    for binary_image in tqdm(segmented_imgs):
        try:
            _metrics = extract_cell_morphologies(binary_image)
            if not _metrics.empty:
                metrics.append(_metrics.mean(axis=0))
            else:
                print("No valid contours found in a frame.")
        except Exception as e:
            print(f"Error processing frame: {e}")

    if metrics:
        result = pd.DataFrame(metrics)
        print("Aggregated results:\n", result)
        return result
    else:
        print("No valid metrics to aggregate.")
        return pd.DataFrame()<|MERGE_RESOLUTION|>--- conflicted
+++ resolved
@@ -66,12 +66,7 @@
     if area < 1500 and perimeter < 200 and aspect_ratio < 3:
         return "Small"
 
-<<<<<<< HEAD
-    # Round Cells
     elif 1500 <= area < 3000 and 0.85 <= solidity <= 0.95 and circularity > 0.6 and 3 <= aspect_ratio < 6:
-=======
-    if area < 300:
->>>>>>> 173efd3f
         return "Small"
 
     # Normal Cells
@@ -84,11 +79,7 @@
 
     # Deformed Cells
     else:
-<<<<<<< HEAD
         return "Normal"
-=======
-        return "Deformed"
->>>>>>> 173efd3f
 
 
 def extract_cells_and_metrics(image, segmented_image):
